#[macro_use] extern crate pact_matching;
#[macro_use(expect)] extern crate expectest;
#[macro_use] extern crate p_macro;
extern crate env_logger;
extern crate serde_json;

mod spec_testcases;

use pact_matching::models::*;
use std::path::Path;
use expectest::prelude::*;
use std::fs::File;

#[test]
fn test_load_pact() {
    let pact_file = Path::new(file!()).parent().unwrap().join("pact.json");
    let pact_result = Pact::read_pact(&pact_file);

    match pact_result {
        Ok(ref pact) => {
            let mut f = File::open(pact_file).unwrap();
<<<<<<< HEAD
            let pact_json_from_file = Json::from_reader(&mut f).unwrap();
            let pact_json = pact.to_json(PactSpecification::V2);
            expect!(pact_json.find("consumer")).to(be_equal_to(pact_json_from_file.find("consumer")));
            expect!(pact_json.find("provider")).to(be_equal_to(pact_json_from_file.find("provider")));
            expect!(pact_json.find("interactions")).to(be_equal_to(pact_json_from_file.find("interactions")));

            expect!(pact.metadata.get("pact-specification")).to(be_none());
            let metadata = pact_json.find("metadata").unwrap().as_object().unwrap();
=======
            let pact_json_from_file : serde_json::Value = serde_json::de::from_reader(&mut f).unwrap();
            let pact_json = pact.to_json();
            expect(pact_json.get("consumer")).to(be_equal_to(pact_json_from_file.get("consumer")));
            expect(pact_json.get("provider")).to(be_equal_to(pact_json_from_file.get("provider")));
            expect(pact_json.get("interactions")).to(be_equal_to(pact_json_from_file.get("interactions")));

            expect(pact.metadata.get("pact-specification")).to(be_none());
            let metadata = pact_json.get("metadata").unwrap().as_object().unwrap();
>>>>>>> 4c7c66a0
            let expected_keys : Vec<String> = vec![s!("pact-rust"), s!("pact-specification")];
            expect!(metadata.keys().cloned().collect::<Vec<String>>()).to(be_equal_to(expected_keys));
            expect!(metadata.get("pact-specification").unwrap().to_string()).to(be_equal_to(s!("{\"version\":\"2.0.0\"}")));
        },
        Err(err) => panic!("Failed to load pact from '{:?}' - {}", pact_file, err)
    }
}

#[test]
fn test_load_test_pact() {
    let pact_file = Path::new(file!()).parent().unwrap().join("test_pact.json");
    let pact_result = Pact::read_pact(&pact_file);

    match pact_result {
        Ok(ref pact) => {
            let mut f = File::open(pact_file).unwrap();
<<<<<<< HEAD
            let pact_json_from_file = Json::from_reader(&mut f).unwrap();
            let pact_json = pact.to_json(pact.spec_version());
            expect!(pact_json.find("consumer")).to(be_equal_to(pact_json_from_file.find("consumer")));
            expect!(pact_json.find("provider")).to(be_equal_to(pact_json_from_file.find("provider")));
            expect!(pact_json.find("interactions")).to(be_equal_to(pact_json_from_file.find("interactions")));

            expect!(pact.metadata.get("pact-specification").unwrap().get("version")).to(be_some().value("2.0.0"));
            let metadata = pact_json.find("metadata").unwrap().as_object().unwrap();
=======
            let pact_json_from_file : serde_json::Value = serde_json::de::from_reader(&mut f).unwrap();
            let pact_json = pact.to_json();
            expect(pact_json.get("consumer")).to(be_equal_to(pact_json_from_file.get("consumer")));
            expect(pact_json.get("provider")).to(be_equal_to(pact_json_from_file.get("provider")));
            expect(pact_json.get("interactions")).to(be_equal_to(pact_json_from_file.get("interactions")));

            expect(pact.metadata.get("pact-specification").unwrap().get("version")).to(be_some().value("2.0.0"));
            let metadata = pact_json.get("metadata").unwrap().as_object().unwrap();
>>>>>>> 4c7c66a0
            let expected_keys : Vec<String> = vec![s!("pact-jvm"), s!("pact-rust"), s!("pact-specification")];
            expect!(metadata.keys().cloned().collect::<Vec<String>>()).to(be_equal_to(expected_keys));
            expect!(metadata.get("pact-specification").unwrap().to_string()).to(be_equal_to(s!("{\"version\":\"2.0.0\"}")));
        },
        Err(err) => panic!("Failed to load pact from '{:?}' - {}", pact_file, err)
    }
}

#[test]
fn test_load_pact_encoded_query() {
    let pact_file = Path::new(file!()).parent().unwrap().join("test_pact_encoded_query.json");
    let pact_result = Pact::read_pact(&pact_file);

    match pact_result {
        Ok(ref pact) => {
            let mut f = File::open(pact_file).unwrap();
<<<<<<< HEAD
            let pact_json_from_file = Json::from_reader(&mut f).unwrap();
            let pact_json = pact.to_json(pact.spec_version());
            expect!(pact_json.find("consumer")).to(be_equal_to(pact_json_from_file.find("consumer")));
            expect!(pact_json.find("provider")).to(be_equal_to(pact_json_from_file.find("provider")));

            let pact_interactions = pact_json.find("interactions").unwrap().as_array().unwrap();
            let pact_interactions_from_file = pact_json_from_file.find("interactions").unwrap().as_array().unwrap();
            expect!(pact_interactions.len()).to(be_equal_to(pact_interactions_from_file.len()));

            for (pact_interaction, file_interaction) in pact_interactions.iter().zip(pact_interactions_from_file.iter()) {
                expect!(pact_interaction.find("providerState")).to(be_equal_to(file_interaction.find("providerState")));
                expect!(pact_interaction.find("description")).to(be_equal_to(file_interaction.find("description")));
                expect!(pact_interaction.find("response")).to(be_equal_to(file_interaction.find("response")));

                let pact_request = pact_interaction.find("request").unwrap();
                let file_request = file_interaction.find("request").unwrap();
                expect!(pact_request.find("method")).to(be_equal_to(file_request.find("method")));
                expect!(pact_request.find("path")).to(be_equal_to(file_request.find("path")));
                expect!(pact_request.find("headers")).to(be_equal_to(file_request.find("headers")));
                expect!(pact_request.find("body")).to(be_equal_to(file_request.find("body")));
                expect!(pact_request.find("matchers")).to(be_equal_to(file_request.find("matchers")));
                expect!(pact_request.find("query").unwrap().to_string().to_uppercase()).to(
                    be_equal_to(file_request.find("query").unwrap().to_string().to_uppercase()));
            }

            expect!(pact.metadata.get("pact-specification").unwrap().get("version")).to(be_some().value("2.0.0"));
            let metadata = pact_json.find("metadata").unwrap().as_object().unwrap();
=======
            let pact_json_from_file : serde_json::Value = serde_json::de::from_reader(&mut f).unwrap();
            let pact_json = pact.to_json();
            expect(pact_json.get("consumer")).to(be_equal_to(pact_json_from_file.get("consumer")));
            expect(pact_json.get("provider")).to(be_equal_to(pact_json_from_file.get("provider")));

            let pact_interactions = pact_json.get("interactions").unwrap().as_array().unwrap();
            let pact_interactions_from_file = pact_json_from_file.get("interactions").unwrap().as_array().unwrap();
            expect(pact_interactions.len()).to(be_equal_to(pact_interactions_from_file.len()));

            for (pact_interaction, file_interaction) in pact_interactions.iter().zip(pact_interactions_from_file.iter()) {
                expect(pact_interaction.get("providerState")).to(be_equal_to(file_interaction.get("providerState")));
                expect(pact_interaction.get("description")).to(be_equal_to(file_interaction.get("description")));
                expect(pact_interaction.get("response")).to(be_equal_to(file_interaction.get("response")));

                let pact_request = pact_interaction.get("request").unwrap();
                let file_request = file_interaction.get("request").unwrap();
                expect(pact_request.get("method")).to(be_equal_to(file_request.get("method")));
                expect(pact_request.get("path")).to(be_equal_to(file_request.get("path")));
                expect(pact_request.get("headers")).to(be_equal_to(file_request.get("headers")));
                expect(pact_request.get("body")).to(be_equal_to(file_request.get("body")));
                expect(pact_request.get("matchers")).to(be_equal_to(file_request.get("matchers")));
                expect(pact_request.get("query").unwrap().to_string().to_uppercase()).to(
                    be_equal_to(file_request.get("query").unwrap().to_string().to_uppercase()));
            }

            expect(pact.metadata.get("pact-specification").unwrap().get("version")).to(be_some().value("2.0.0"));
            let metadata = pact_json.get("metadata").unwrap().as_object().unwrap();
>>>>>>> 4c7c66a0
            let expected_keys : Vec<String> = vec![s!("pact-jvm"), s!("pact-rust"), s!("pact-specification")];
            expect!(metadata.keys().cloned().collect::<Vec<String>>()).to(be_equal_to(expected_keys));
            expect!(metadata.get("pact-specification").unwrap().to_string()).to(be_equal_to(s!("{\"version\":\"2.0.0\"}")));
        },
        Err(err) => panic!("Failed to load pact from '{:?}' - {}", pact_file, err)
    }
}

#[test]
fn test_load_test_pact_lowercase_method() {
    let pact_file = Path::new(file!()).parent().unwrap().join("test_pact_lowercase_method.json");
    let pact_result = Pact::read_pact(&pact_file);

    match pact_result {
        Ok(ref pact) => {
            let mut f = File::open(pact_file).unwrap();
<<<<<<< HEAD
            let pact_json_from_file = Json::from_reader(&mut f).unwrap();
            let pact_json = pact.to_json(PactSpecification::V3);
            expect!(pact_json.find("consumer")).to(be_equal_to(pact_json_from_file.find("consumer")));
            expect!(pact_json.find("provider")).to(be_equal_to(pact_json_from_file.find("provider")));

            let pact_interactions = pact_json.find("interactions").unwrap().as_array().unwrap();
            let pact_interactions_from_file = pact_json_from_file.find("interactions").unwrap().as_array().unwrap();
            expect!(pact_interactions.len()).to(be_equal_to(pact_interactions_from_file.len()));

            for (pact_interaction, file_interaction) in pact_interactions.iter().zip(pact_interactions_from_file.iter()) {
                expect!(pact_interaction.find("providerState")).to(be_equal_to(file_interaction.find("providerState")));
                expect!(pact_interaction.find("description")).to(be_equal_to(file_interaction.find("description")));
                expect!(pact_interaction.find("response")).to(be_equal_to(file_interaction.find("response")));

                let pact_request = pact_interaction.find("request").unwrap();
                let file_request = file_interaction.find("request").unwrap();
                expect!(pact_request.find("method").unwrap().to_string()).to(be_equal_to(file_request.find("method").unwrap().to_string().to_uppercase()));
                expect!(pact_request.find("path")).to(be_equal_to(file_request.find("path")));
                expect!(pact_request.find("headers")).to(be_equal_to(file_request.find("headers")));
                expect!(pact_request.find("body")).to(be_equal_to(file_request.find("body")));
                expect!(pact_request.find("matchers")).to(be_equal_to(file_request.find("matchers")));
                expect!(pact_request.find("query")).to(be_equal_to(file_request.find("query")));
            }

            expect!(pact.metadata.get("pact-specification").unwrap().get("version")).to(be_some().value("3.0.0"));
            let metadata = pact_json.find("metadata").unwrap().as_object().unwrap();
=======
            let pact_json_from_file : serde_json::Value = serde_json::de::from_reader(&mut f).unwrap();
            let pact_json = pact.to_json();
            expect(pact_json.get("consumer")).to(be_equal_to(pact_json_from_file.get("consumer")));
            expect(pact_json.get("provider")).to(be_equal_to(pact_json_from_file.get("provider")));

            let pact_interactions = pact_json.get("interactions").unwrap().as_array().unwrap();
            let pact_interactions_from_file = pact_json_from_file.get("interactions").unwrap().as_array().unwrap();
            expect(pact_interactions.len()).to(be_equal_to(pact_interactions_from_file.len()));

            for (pact_interaction, file_interaction) in pact_interactions.iter().zip(pact_interactions_from_file.iter()) {
                expect(pact_interaction.get("providerState")).to(be_equal_to(file_interaction.get("providerState")));
                expect(pact_interaction.get("description")).to(be_equal_to(file_interaction.get("description")));
                expect(pact_interaction.get("response")).to(be_equal_to(file_interaction.get("response")));

                let pact_request = pact_interaction.get("request").unwrap();
                let file_request = file_interaction.get("request").unwrap();
                expect(pact_request.get("method").unwrap().to_string()).to(be_equal_to(file_request.get("method").unwrap().to_string().to_uppercase()));
                expect(pact_request.get("path")).to(be_equal_to(file_request.get("path")));
                expect(pact_request.get("headers")).to(be_equal_to(file_request.get("headers")));
                expect(pact_request.get("body")).to(be_equal_to(file_request.get("body")));
                expect(pact_request.get("matchers")).to(be_equal_to(file_request.get("matchers")));
                // This is a V3 pact, so we can't load the query string
                expect(pact_request.get("query")).to(be_none());
            }

            expect(pact.metadata.get("pact-specification").unwrap().get("version")).to(be_some().value("3.0.0"));
            let metadata = pact_json.get("metadata").unwrap().as_object().unwrap();
>>>>>>> 4c7c66a0
            let expected_keys : Vec<String> = vec![s!("pact-jvm"), s!("pact-rust"), s!("pact-specification")];
            expect!(metadata.keys().cloned().collect::<Vec<String>>()).to(be_equal_to(expected_keys));
            expect!(metadata.get("pact-specification").unwrap().to_string()).to(be_equal_to(s!("{\"version\":\"3.0.0\"}")));
        },
        Err(err) => panic!("Failed to load pact from '{:?}' - {}", pact_file, err)
    }
}

#[test]
fn test_load_test_pact_no_bodies() {
    let pact_file = Path::new(file!()).parent().unwrap().join("test_pact_no_bodies.json");
    let pact_result = Pact::read_pact(&pact_file);

    match pact_result {
        Ok(ref pact) => {
            let mut f = File::open(pact_file).unwrap();
<<<<<<< HEAD
            let pact_json_from_file = Json::from_reader(&mut f).unwrap();
            let pact_json = pact.to_json(pact.spec_version());
            expect!(pact_json.find("consumer")).to(be_equal_to(pact_json_from_file.find("consumer")));
            expect!(pact_json.find("provider")).to(be_equal_to(pact_json_from_file.find("provider")));
            expect!(pact_json.find("interactions")).to(be_equal_to(pact_json_from_file.find("interactions")));
=======
            let pact_json_from_file : serde_json::Value = serde_json::de::from_reader(&mut f).unwrap();
            let pact_json = pact.to_json();
            expect(pact_json.get("consumer")).to(be_equal_to(pact_json_from_file.get("consumer")));
            expect(pact_json.get("provider")).to(be_equal_to(pact_json_from_file.get("provider")));
            expect(pact_json.get("interactions")).to(be_equal_to(pact_json_from_file.get("interactions")));
>>>>>>> 4c7c66a0

            for pact_interaction in pact.interactions.clone() {
                expect!(pact_interaction.request.body).to(be_equal_to(OptionalBody::Missing));
                expect!(pact_interaction.response.body).to(be_equal_to(OptionalBody::Missing));
            }

<<<<<<< HEAD
            expect!(pact.metadata.get("pact-specification").unwrap().get("version")).to(be_some().value("2.0.0"));
            let metadata = pact_json.find("metadata").unwrap().as_object().unwrap();
=======
            expect(pact.metadata.get("pact-specification").unwrap().get("version")).to(be_some().value("2.0.0"));
            let metadata = pact_json.get("metadata").unwrap().as_object().unwrap();
>>>>>>> 4c7c66a0
            let expected_keys : Vec<String> = vec![s!("pact-jvm"), s!("pact-rust"), s!("pact-specification")];
            expect!(metadata.keys().cloned().collect::<Vec<String>>()).to(be_equal_to(expected_keys));
            expect!(metadata.get("pact-specification").unwrap().to_string()).to(be_equal_to(s!("{\"version\":\"2.0.0\"}")));
        },
        Err(err) => panic!("Failed to load pact from '{:?}' - {}", pact_file, err)
    }
}

#[test]
fn test_load_test_pact_no_metadata() {
    let pact_file = Path::new(file!()).parent().unwrap().join("test_pact_no_metadata.json");
    let pact_result = Pact::read_pact(&pact_file);

    match pact_result {
        Ok(ref pact) => {
            let mut f = File::open(pact_file).unwrap();
<<<<<<< HEAD
            let pact_json_from_file = Json::from_reader(&mut f).unwrap();
            let pact_json = pact.to_json(PactSpecification::V2);
            expect!(pact_json.find("consumer")).to(be_equal_to(pact_json_from_file.find("consumer")));
            expect!(pact_json.find("provider")).to(be_equal_to(pact_json_from_file.find("provider")));
            expect!(pact_json.find("interactions")).to(be_equal_to(pact_json_from_file.find("interactions")));

            expect!(pact.metadata.get("pact-specification")).to(be_none());
            let metadata = pact_json.find("metadata").unwrap().as_object().unwrap();
=======
            let pact_json_from_file : serde_json::Value = serde_json::de::from_reader(&mut f).unwrap();
            let pact_json = pact.to_json();
            expect(pact_json.get("consumer")).to(be_equal_to(pact_json_from_file.get("consumer")));
            expect(pact_json.get("provider")).to(be_equal_to(pact_json_from_file.get("provider")));
            expect(pact_json.get("interactions")).to(be_equal_to(pact_json_from_file.get("interactions")));

            expect(pact.metadata.get("pact-specification")).to(be_none());
            let metadata = pact_json.get("metadata").unwrap().as_object().unwrap();
>>>>>>> 4c7c66a0
            let expected_keys : Vec<String> = vec![s!("pact-rust"), s!("pact-specification")];
            expect!(metadata.keys().cloned().collect::<Vec<String>>()).to(be_equal_to(expected_keys));
            expect!(metadata.get("pact-specification").unwrap().to_string()).to(be_equal_to(s!("{\"version\":\"2.0.0\"}")));
        },
        Err(err) => panic!("Failed to load pact from '{:?}' - {}", pact_file, err)
    }
}

#[test]
fn test_load_test_pact_no_spec_version() {
    let pact_file = Path::new(file!()).parent().unwrap().join("test_pact_no_spec_version.json");
    let pact_result = Pact::read_pact(&pact_file);

    match pact_result {
        Ok(ref pact) => {
            let mut f = File::open(pact_file).unwrap();
<<<<<<< HEAD
            let pact_json_from_file = Json::from_reader(&mut f).unwrap();
            let pact_json = pact.to_json(PactSpecification::V2);
            expect!(pact_json.find("consumer")).to(be_equal_to(pact_json_from_file.find("consumer")));
            expect!(pact_json.find("provider")).to(be_equal_to(pact_json_from_file.find("provider")));
            expect!(pact_json.find("interactions")).to(be_equal_to(pact_json_from_file.find("interactions")));

            expect!(pact.metadata.get("pact-specification")).to(be_none());
            let metadata = pact_json.find("metadata").unwrap().as_object().unwrap();
=======
            let pact_json_from_file : serde_json::Value = serde_json::de::from_reader(&mut f).unwrap();
            let pact_json = pact.to_json();
            expect(pact_json.get("consumer")).to(be_equal_to(pact_json_from_file.get("consumer")));
            expect(pact_json.get("provider")).to(be_equal_to(pact_json_from_file.get("provider")));
            expect(pact_json.get("interactions")).to(be_equal_to(pact_json_from_file.get("interactions")));

            expect(pact.metadata.get("pact-specification")).to(be_none());
            let metadata = pact_json.get("metadata").unwrap().as_object().unwrap();
>>>>>>> 4c7c66a0
            let expected_keys : Vec<String> = vec![s!("pact-jvm"), s!("pact-rust"), s!("pact-specification")];
            expect!(metadata.keys().cloned().collect::<Vec<String>>()).to(be_equal_to(expected_keys));
            expect!(metadata.get("pact-specification").unwrap().to_string()).to(be_equal_to(s!("{\"version\":\"2.0.0\"}")));
        },
        Err(err) => panic!("Failed to load pact from '{:?}' - {}", pact_file, err)
    }
}

#[test]
fn test_load_test_pact_with_camel_case_spec_version() {
    let pact_file = Path::new(file!()).parent().unwrap().join("test_pact_camel_case_spec_version.json");
    let pact_result = Pact::read_pact(&pact_file);

    match pact_result {
        Ok(ref pact) => {
            expect(pact.clone().specification_version).to(be_equal_to(PactSpecification::V1_1));
        },
        Err(err) => panic!("Failed to load pact from '{:?}' - {}", pact_file, err)
    }
}

#[test]
fn test_load_test_pact_no_version() {
    let pact_file = Path::new(file!()).parent().unwrap().join("test_pact_no_version.json");
    let pact_result = Pact::read_pact(&pact_file);

    match pact_result {
        Ok(ref pact) => {
            let mut f = File::open(pact_file).unwrap();
<<<<<<< HEAD
            let pact_json_from_file = Json::from_reader(&mut f).unwrap();
            let pact_json = pact.to_json(PactSpecification::V2);
            expect!(pact_json.find("consumer")).to(be_equal_to(pact_json_from_file.find("consumer")));
            expect!(pact_json.find("provider")).to(be_equal_to(pact_json_from_file.find("provider")));
            expect!(pact_json.find("interactions")).to(be_equal_to(pact_json_from_file.find("interactions")));

            expect!(pact.metadata.get("pact-specification").unwrap().get("version")).to(be_some().value("null"));
            let metadata = pact_json.find("metadata").unwrap().as_object().unwrap();
=======
            let pact_json_from_file : serde_json::Value = serde_json::de::from_reader(&mut f).unwrap();
            let pact_json = pact.to_json();
            expect(pact_json.get("consumer")).to(be_equal_to(pact_json_from_file.get("consumer")));
            expect(pact_json.get("provider")).to(be_equal_to(pact_json_from_file.get("provider")));
            expect(pact_json.get("interactions")).to(be_equal_to(pact_json_from_file.get("interactions")));

            expect(pact.metadata.get("pact-specification").unwrap().get("version")).to(be_some().value("null"));
            let metadata = pact_json.get("metadata").unwrap().as_object().unwrap();
>>>>>>> 4c7c66a0
            let expected_keys : Vec<String> = vec![s!("pact-jvm"), s!("pact-rust"), s!("pact-specification")];
            expect!(metadata.keys().cloned().collect::<Vec<String>>()).to(be_equal_to(expected_keys));
            expect!(metadata.get("pact-specification").unwrap().to_string()).to(be_equal_to(s!("{\"version\":\"2.0.0\"}")));
            expect!(pact.specification_version.clone()).to(be_equal_to(PactSpecification::Unknown));
        },
        Err(err) => panic!("Failed to load pact from '{:?}' - {}", pact_file, err)
    }
}

#[test]
fn test_load_test_pact_query_old_format() {
    let pact_file = Path::new(file!()).parent().unwrap().join("test_pact_query_old_format.json");
    let pact_result = Pact::read_pact(&pact_file);

    match pact_result {
        Ok(ref pact) => {
            let mut f = File::open(pact_file).unwrap();
<<<<<<< HEAD
            let pact_json_from_file = Json::from_reader(&mut f).unwrap();
            let pact_json = pact.to_json(pact.spec_version());
            expect!(pact_json.find("consumer")).to(be_equal_to(pact_json_from_file.find("consumer")));
            expect!(pact_json.find("provider")).to(be_equal_to(pact_json_from_file.find("provider")));
            expect!(pact_json.find("interactions")).to(be_equal_to(pact_json_from_file.find("interactions")));

            expect!(pact.metadata.get("pact-specification").unwrap().get("version")).to(be_some().value("2.0.0"));
            let metadata = pact_json.find("metadata").unwrap().as_object().unwrap();
=======
            let pact_json_from_file : serde_json::Value = serde_json::de::from_reader(&mut f).unwrap();
            let pact_json = pact.to_json();
            expect(pact_json.get("consumer")).to(be_equal_to(pact_json_from_file.get("consumer")));
            expect(pact_json.get("provider")).to(be_equal_to(pact_json_from_file.get("provider")));
            expect(pact_json.get("interactions")).to(be_equal_to(pact_json_from_file.get("interactions")));

            expect(pact.metadata.get("pact-specification").unwrap().get("version")).to(be_some().value("2.0.0"));
            let metadata = pact_json.get("metadata").unwrap().as_object().unwrap();
>>>>>>> 4c7c66a0
            let expected_keys : Vec<String> = vec![s!("pact-jvm"), s!("pact-rust"), s!("pact-specification")];
            expect!(metadata.keys().cloned().collect::<Vec<String>>()).to(be_equal_to(expected_keys));
            expect!(metadata.get("pact-specification").unwrap().to_string()).to(be_equal_to(s!("{\"version\":\"2.0.0\"}")));
        },
        Err(err) => panic!("Failed to load pact from '{:?}' - {}", pact_file, err)
    }
}

#[test]
fn test_load_test_pact_with_bodies() {
    let pact_file = Path::new(file!()).parent().unwrap().join("test_pact_with_bodies.json");
    let pact_result = Pact::read_pact(&pact_file);

    match pact_result {
        Ok(ref pact) => {
            let mut f = File::open(pact_file).unwrap();
<<<<<<< HEAD
            let pact_json_from_file = Json::from_reader(&mut f).unwrap();
            let pact_json = pact.to_json(pact.spec_version());
            expect!(pact_json.find("consumer")).to(be_equal_to(pact_json_from_file.find("consumer")));
            expect!(pact_json.find("provider")).to(be_equal_to(pact_json_from_file.find("provider")));
            expect!(pact_json.find("interactions")).to(be_equal_to(pact_json_from_file.find("interactions")));

            expect!(pact.metadata.get("pact-specification").unwrap().get("version")).to(be_some().value("2.0.0"));
            let metadata = pact_json.find("metadata").unwrap().as_object().unwrap();
=======
            let pact_json_from_file : serde_json::Value = serde_json::de::from_reader(&mut f).unwrap();
            let pact_json = pact.to_json();
            expect(pact_json.get("consumer")).to(be_equal_to(pact_json_from_file.get("consumer")));
            expect(pact_json.get("provider")).to(be_equal_to(pact_json_from_file.get("provider")));
            expect(pact_json.get("interactions")).to(be_equal_to(pact_json_from_file.get("interactions")));

            expect(pact.metadata.get("pact-specification").unwrap().get("version")).to(be_some().value("2.0.0"));
            let metadata = pact_json.get("metadata").unwrap().as_object().unwrap();
>>>>>>> 4c7c66a0
            let expected_keys : Vec<String> = vec![s!("pact-jvm"), s!("pact-rust"), s!("pact-specification")];
            expect!(metadata.keys().cloned().collect::<Vec<String>>()).to(be_equal_to(expected_keys));
            expect!(metadata.get("pact-specification").unwrap().to_string()).to(be_equal_to(s!("{\"version\":\"2.0.0\"}")));
        },
        Err(err) => panic!("Failed to load pact from '{:?}' - {}", pact_file, err)
    }
}

#[test]
fn test_load_v2_pact() {
    let pact_file = Path::new(file!()).parent().unwrap().join("v2-pact.json");
    let pact_result = Pact::read_pact(&pact_file);

    match pact_result {
        Ok(ref pact) => {
            let mut f = File::open(pact_file).unwrap();
<<<<<<< HEAD
            let pact_json_from_file = Json::from_reader(&mut f).unwrap();
            let pact_json = pact.to_json(pact.spec_version());
            expect!(pact_json.find("consumer")).to(be_equal_to(pact_json_from_file.find("consumer")));
            expect!(pact_json.find("provider")).to(be_equal_to(pact_json_from_file.find("provider")));
            expect!(pact_json.find("interactions")).to(be_equal_to(pact_json_from_file.find("interactions")));

            expect!(pact.metadata.get("pact-specification").unwrap().get("version")).to(be_some().value("2.0.0"));
            let metadata = pact_json.find("metadata").unwrap().as_object().unwrap();
=======
            let pact_json_from_file : serde_json::Value = serde_json::de::from_reader(&mut f).unwrap();
            let pact_json = pact.to_json();
            expect(pact_json.get("consumer")).to(be_equal_to(pact_json_from_file.get("consumer")));
            expect(pact_json.get("provider")).to(be_equal_to(pact_json_from_file.get("provider")));
            expect(pact_json.get("interactions")).to(be_equal_to(pact_json_from_file.get("interactions")));

            expect(pact.metadata.get("pact-specification").unwrap().get("version")).to(be_some().value("2.0.0"));
            let metadata = pact_json.get("metadata").unwrap().as_object().unwrap();
>>>>>>> 4c7c66a0
            let expected_keys : Vec<String> = vec![s!("pact-jvm"), s!("pact-rust"), s!("pact-specification")];
            expect!(metadata.keys().cloned().collect::<Vec<String>>()).to(be_equal_to(expected_keys));
            expect!(metadata.get("pact-specification").unwrap().to_string()).to(be_equal_to(s!("{\"version\":\"2.0.0\"}")));
        },
        Err(err) => panic!("Failed to load pact from '{:?}' - {}", pact_file, err)
    }
}

#[test]
fn test_load_v2_pact_query() {
    let pact_file = Path::new(file!()).parent().unwrap().join("v2_pact_query.json");
    let pact_result = Pact::read_pact(&pact_file);

    match pact_result {
        Ok(ref pact) => {
            let mut f = File::open(pact_file).unwrap();
<<<<<<< HEAD
            let pact_json_from_file = Json::from_reader(&mut f).unwrap();
            let pact_json = pact.to_json(pact.spec_version());
            expect!(pact_json.find("consumer")).to(be_equal_to(pact_json_from_file.find("consumer")));
            expect!(pact_json.find("provider")).to(be_equal_to(pact_json_from_file.find("provider")));

            let pact_interactions = pact_json.find("interactions").unwrap().as_array().unwrap();
            let pact_interactions_from_file = pact_json_from_file.find("interactions").unwrap().as_array().unwrap();
            expect!(pact_interactions.len()).to(be_equal_to(pact_interactions_from_file.len()));

            for (pact_interaction, file_interaction) in pact_interactions.iter().zip(pact_interactions_from_file.iter()) {
                expect!(pact_interaction.find("providerState")).to(be_equal_to(file_interaction.find("providerState")));
                expect!(pact_interaction.find("description")).to(be_equal_to(file_interaction.find("description")));
                expect!(pact_interaction.find("response")).to(be_equal_to(file_interaction.find("response")));

                let pact_request = pact_interaction.find("request").unwrap();
                let file_request = file_interaction.find("request").unwrap();
                expect!(pact_request.find("method")).to(be_equal_to(file_request.find("method")));
                expect!(pact_request.find("path")).to(be_equal_to(file_request.find("path")));
                expect!(pact_request.find("headers")).to(be_equal_to(file_request.find("headers")));
                expect!(pact_request.find("body")).to(be_equal_to(file_request.find("body")));
                expect!(pact_request.find("matchers")).to(be_equal_to(file_request.find("matchers")));
                expect!(pact_request.find("query").unwrap().to_string().to_uppercase()).to(
                    be_equal_to(file_request.find("query").unwrap().to_string().to_uppercase()));
            }

            expect!(pact.metadata.get("pact-specification").unwrap().get("version")).to(be_some().value("2.0.0"));
            let metadata = pact_json.find("metadata").unwrap().as_object().unwrap();
=======
            let pact_json_from_file : serde_json::Value = serde_json::de::from_reader(&mut f).unwrap();
            let pact_json = pact.to_json();
            expect(pact_json.get("consumer")).to(be_equal_to(pact_json_from_file.get("consumer")));
            expect(pact_json.get("provider")).to(be_equal_to(pact_json_from_file.get("provider")));

            let pact_interactions = pact_json.get("interactions").unwrap().as_array().unwrap();
            let pact_interactions_from_file = pact_json_from_file.get("interactions").unwrap().as_array().unwrap();
            expect(pact_interactions.len()).to(be_equal_to(pact_interactions_from_file.len()));

            for (pact_interaction, file_interaction) in pact_interactions.iter().zip(pact_interactions_from_file.iter()) {
                expect(pact_interaction.get("providerState")).to(be_equal_to(file_interaction.get("providerState")));
                expect(pact_interaction.get("description")).to(be_equal_to(file_interaction.get("description")));
                expect(pact_interaction.get("response")).to(be_equal_to(file_interaction.get("response")));

                let pact_request = pact_interaction.get("request").unwrap();
                let file_request = file_interaction.get("request").unwrap();
                expect(pact_request.get("method")).to(be_equal_to(file_request.get("method")));
                expect(pact_request.get("path")).to(be_equal_to(file_request.get("path")));
                expect(pact_request.get("headers")).to(be_equal_to(file_request.get("headers")));
                expect(pact_request.get("body")).to(be_equal_to(file_request.get("body")));
                expect(pact_request.get("matchers")).to(be_equal_to(file_request.get("matchers")));
                expect(pact_request.get("query").unwrap().to_string().to_uppercase()).to(
                    be_equal_to(file_request.get("query").unwrap().to_string().to_uppercase()));
            }

            expect(pact.metadata.get("pact-specification").unwrap().get("version")).to(be_some().value("2.0.0"));
            let metadata = pact_json.get("metadata").unwrap().as_object().unwrap();
>>>>>>> 4c7c66a0
            let expected_keys : Vec<String> = vec![s!("pact-jvm"), s!("pact-rust"), s!("pact-specification")];
            expect!(metadata.keys().cloned().collect::<Vec<String>>()).to(be_equal_to(expected_keys));
            expect!(metadata.get("pact-specification").unwrap().to_string()).to(be_equal_to(s!("{\"version\":\"2.0.0\"}")));
        },
        Err(err) => panic!("Failed to load pact from '{:?}' - {}", pact_file, err)
    }
}

#[test]
fn test_load_test_pact_matchers() {
    let pact_file = Path::new(file!()).parent().unwrap().join("test_pact_matchers.json");
    let pact_result = Pact::read_pact(&pact_file);

    match pact_result {
        Ok(ref pact) => {
            let mut f = File::open(pact_file).unwrap();
<<<<<<< HEAD
            let pact_json_from_file = Json::from_reader(&mut f).unwrap();
            let pact_json = pact.to_json(pact.spec_version());
            expect!(pact_json.find("consumer")).to(be_equal_to(pact_json_from_file.find("consumer")));
            expect!(pact_json.find("provider")).to(be_equal_to(pact_json_from_file.find("provider")));
            expect!(pact_json.find("interactions")).to(be_equal_to(pact_json_from_file.find("interactions")));

            expect!(pact.metadata.get("pact-specification").unwrap().get("version")).to(be_some().value("2.0.0"));
            let metadata = pact_json.find("metadata").unwrap().as_object().unwrap();
=======
            let pact_json_from_file : serde_json::Value = serde_json::de::from_reader(&mut f).unwrap();
            let pact_json = pact.to_json();
            expect(pact_json.get("consumer")).to(be_equal_to(pact_json_from_file.get("consumer")));
            expect(pact_json.get("provider")).to(be_equal_to(pact_json_from_file.get("provider")));
            expect(pact_json.get("interactions")).to(be_equal_to(pact_json_from_file.get("interactions")));

            expect(pact.metadata.get("pact-specification").unwrap().get("version")).to(be_some().value("2.0.0"));
            let metadata = pact_json.get("metadata").unwrap().as_object().unwrap();
>>>>>>> 4c7c66a0
            let expected_keys : Vec<String> = vec![s!("pact-jvm"), s!("pact-rust"), s!("pact-specification")];
            expect!(metadata.keys().cloned().collect::<Vec<String>>()).to(be_equal_to(expected_keys));
            expect!(metadata.get("pact-specification").unwrap().to_string()).to(be_equal_to(s!("{\"version\":\"2.0.0\"}")));
        },
        Err(err) => panic!("Failed to load pact from '{:?}' - {}", pact_file, err)
    }
}

#[test]
fn test_load_test_pact_matchers_old_format() {
    let pact_file = Path::new(file!()).parent().unwrap().join("test_pact_matchers_old_format.json");
    let pact_result = Pact::read_pact(&pact_file);

    match pact_result {
        Ok(ref pact) => {
            let mut f = File::open(pact_file).unwrap();
<<<<<<< HEAD
            let pact_json_from_file = Json::from_reader(&mut f).unwrap();
            let pact_json = pact.to_json(pact.spec_version());
            expect!(pact_json.find("consumer")).to(be_equal_to(pact_json_from_file.find("consumer")));
            expect!(pact_json.find("provider")).to(be_equal_to(pact_json_from_file.find("provider")));

            let pact_interactions = pact_json.find("interactions").unwrap().as_array().unwrap();
            let pact_interactions_from_file = pact_json_from_file.find("interactions").unwrap().as_array().unwrap();
            expect!(pact_interactions.len()).to(be_equal_to(pact_interactions_from_file.len()));

            for (pact_interaction, file_interaction) in pact_interactions.iter().zip(pact_interactions_from_file.iter()) {
                expect!(pact_interaction.find("providerState")).to(be_equal_to(file_interaction.find("providerState")));
                expect!(pact_interaction.find("description")).to(be_equal_to(file_interaction.find("description")));

                let pact_request = pact_interaction.find("request").unwrap();
                let file_request = file_interaction.find("request").unwrap();
                expect!(pact_request.find("method")).to(be_equal_to(file_request.find("method")));
                expect!(pact_request.find("path")).to(be_equal_to(file_request.find("path")));
                expect!(pact_request.find("headers")).to(be_equal_to(file_request.find("headers")));
                expect!(pact_request.find("body")).to(be_equal_to(file_request.find("body")));
                expect!(pact_request.find("matchers")).to(be_equal_to(file_request.find("matchers")));
                expect!(pact_request.find("query").unwrap().to_string().to_uppercase()).to(
                    be_equal_to(file_request.find("query").unwrap().to_string().to_uppercase()));

                let pact_response = pact_interaction.find("response").unwrap();
                let file_response = file_interaction.find("response").unwrap();
                expect!(pact_response.find("status")).to(be_equal_to(file_response.find("status")));
                expect!(pact_response.find("headers")).to(be_equal_to(file_response.find("headers")));
                expect!(pact_response.find("body")).to(be_equal_to(file_response.find("body")));
                expect!(pact_response.find("matchers")).to(be_equal_to(file_response.find("matchers")));
            }

            expect!(pact.metadata.get("pact-specification").unwrap().get("version")).to(be_some().value("2.0.0"));
            let metadata = pact_json.find("metadata").unwrap().as_object().unwrap();
=======
            let pact_json_from_file : serde_json::Value = serde_json::de::from_reader(&mut f).unwrap();
            let pact_json = pact.to_json();
            expect(pact_json.get("consumer")).to(be_equal_to(pact_json_from_file.get("consumer")));
            expect(pact_json.get("provider")).to(be_equal_to(pact_json_from_file.get("provider")));

            let pact_interactions = pact_json.get("interactions").unwrap().as_array().unwrap();
            let pact_interactions_from_file = pact_json_from_file.get("interactions").unwrap().as_array().unwrap();
            expect(pact_interactions.len()).to(be_equal_to(pact_interactions_from_file.len()));

            for (pact_interaction, file_interaction) in pact_interactions.iter().zip(pact_interactions_from_file.iter()) {
                expect(pact_interaction.get("providerState")).to(be_equal_to(file_interaction.get("providerState")));
                expect(pact_interaction.get("description")).to(be_equal_to(file_interaction.get("description")));

                let pact_request = pact_interaction.get("request").unwrap();
                let file_request = file_interaction.get("request").unwrap();
                expect(pact_request.get("method")).to(be_equal_to(file_request.get("method")));
                expect(pact_request.get("path")).to(be_equal_to(file_request.get("path")));
                expect(pact_request.get("headers")).to(be_equal_to(file_request.get("headers")));
                expect(pact_request.get("body")).to(be_equal_to(file_request.get("body")));
                expect(pact_request.get("matchers")).to(be_equal_to(file_request.get("matchers")));
                expect(pact_request.get("query").unwrap().to_string().to_uppercase()).to(
                    be_equal_to(file_request.get("query").unwrap().to_string().to_uppercase()));

                let pact_response = pact_interaction.get("response").unwrap();
                let file_response = file_interaction.get("response").unwrap();
                expect(pact_response.get("status")).to(be_equal_to(file_response.get("status")));
                expect(pact_response.get("headers")).to(be_equal_to(file_response.get("headers")));
                expect(pact_response.get("body")).to(be_equal_to(file_response.get("body")));
                expect(pact_response.get("matchers")).to(be_equal_to(file_response.get("matchers")));
            }

            expect(pact.metadata.get("pact-specification").unwrap().get("version")).to(be_some().value("2.0.0"));
            let metadata = pact_json.get("metadata").unwrap().as_object().unwrap();
>>>>>>> 4c7c66a0
            let expected_keys : Vec<String> = vec![s!("pact-jvm"), s!("pact-rust"), s!("pact-specification")];
            expect!(metadata.keys().cloned().collect::<Vec<String>>()).to(be_equal_to(expected_keys));
            expect!(metadata.get("pact-specification").unwrap().to_string()).to(be_equal_to(s!("{\"version\":\"2.0.0\"}")));
        },
        Err(err) => panic!("Failed to load pact from '{:?}' - {}", pact_file, err)
    }
}

// v3-message-pact.json
// v3-pact.json
// test_pact_v3.json<|MERGE_RESOLUTION|>--- conflicted
+++ resolved
@@ -19,25 +19,14 @@
     match pact_result {
         Ok(ref pact) => {
             let mut f = File::open(pact_file).unwrap();
-<<<<<<< HEAD
-            let pact_json_from_file = Json::from_reader(&mut f).unwrap();
+            let pact_json_from_file : serde_json::Value = serde_json::de::from_reader(&mut f).unwrap();
             let pact_json = pact.to_json(PactSpecification::V2);
-            expect!(pact_json.find("consumer")).to(be_equal_to(pact_json_from_file.find("consumer")));
-            expect!(pact_json.find("provider")).to(be_equal_to(pact_json_from_file.find("provider")));
-            expect!(pact_json.find("interactions")).to(be_equal_to(pact_json_from_file.find("interactions")));
+            expect!(pact_json.get("consumer")).to(be_equal_to(pact_json_from_file.get("consumer")));
+            expect!(pact_json.get("provider")).to(be_equal_to(pact_json_from_file.get("provider")));
+            expect!(pact_json.get("interactions")).to(be_equal_to(pact_json_from_file.get("interactions")));
 
             expect!(pact.metadata.get("pact-specification")).to(be_none());
-            let metadata = pact_json.find("metadata").unwrap().as_object().unwrap();
-=======
-            let pact_json_from_file : serde_json::Value = serde_json::de::from_reader(&mut f).unwrap();
-            let pact_json = pact.to_json();
-            expect(pact_json.get("consumer")).to(be_equal_to(pact_json_from_file.get("consumer")));
-            expect(pact_json.get("provider")).to(be_equal_to(pact_json_from_file.get("provider")));
-            expect(pact_json.get("interactions")).to(be_equal_to(pact_json_from_file.get("interactions")));
-
-            expect(pact.metadata.get("pact-specification")).to(be_none());
-            let metadata = pact_json.get("metadata").unwrap().as_object().unwrap();
->>>>>>> 4c7c66a0
+            let metadata = pact_json.get("metadata").unwrap().as_object().unwrap();
             let expected_keys : Vec<String> = vec![s!("pact-rust"), s!("pact-specification")];
             expect!(metadata.keys().cloned().collect::<Vec<String>>()).to(be_equal_to(expected_keys));
             expect!(metadata.get("pact-specification").unwrap().to_string()).to(be_equal_to(s!("{\"version\":\"2.0.0\"}")));
@@ -54,25 +43,14 @@
     match pact_result {
         Ok(ref pact) => {
             let mut f = File::open(pact_file).unwrap();
-<<<<<<< HEAD
-            let pact_json_from_file = Json::from_reader(&mut f).unwrap();
-            let pact_json = pact.to_json(pact.spec_version());
-            expect!(pact_json.find("consumer")).to(be_equal_to(pact_json_from_file.find("consumer")));
-            expect!(pact_json.find("provider")).to(be_equal_to(pact_json_from_file.find("provider")));
-            expect!(pact_json.find("interactions")).to(be_equal_to(pact_json_from_file.find("interactions")));
-
-            expect!(pact.metadata.get("pact-specification").unwrap().get("version")).to(be_some().value("2.0.0"));
-            let metadata = pact_json.find("metadata").unwrap().as_object().unwrap();
-=======
-            let pact_json_from_file : serde_json::Value = serde_json::de::from_reader(&mut f).unwrap();
-            let pact_json = pact.to_json();
-            expect(pact_json.get("consumer")).to(be_equal_to(pact_json_from_file.get("consumer")));
-            expect(pact_json.get("provider")).to(be_equal_to(pact_json_from_file.get("provider")));
-            expect(pact_json.get("interactions")).to(be_equal_to(pact_json_from_file.get("interactions")));
-
-            expect(pact.metadata.get("pact-specification").unwrap().get("version")).to(be_some().value("2.0.0"));
-            let metadata = pact_json.get("metadata").unwrap().as_object().unwrap();
->>>>>>> 4c7c66a0
+            let pact_json_from_file : serde_json::Value = serde_json::de::from_reader(&mut f).unwrap();
+            let pact_json = pact.to_json(pact.spec_version());
+            expect!(pact_json.get("consumer")).to(be_equal_to(pact_json_from_file.get("consumer")));
+            expect!(pact_json.get("provider")).to(be_equal_to(pact_json_from_file.get("provider")));
+            expect!(pact_json.get("interactions")).to(be_equal_to(pact_json_from_file.get("interactions")));
+
+            expect!(pact.metadata.get("pact-specification").unwrap().get("version")).to(be_some().value("2.0.0"));
+            let metadata = pact_json.get("metadata").unwrap().as_object().unwrap();
             let expected_keys : Vec<String> = vec![s!("pact-jvm"), s!("pact-rust"), s!("pact-specification")];
             expect!(metadata.keys().cloned().collect::<Vec<String>>()).to(be_equal_to(expected_keys));
             expect!(metadata.get("pact-specification").unwrap().to_string()).to(be_equal_to(s!("{\"version\":\"2.0.0\"}")));
@@ -89,63 +67,33 @@
     match pact_result {
         Ok(ref pact) => {
             let mut f = File::open(pact_file).unwrap();
-<<<<<<< HEAD
-            let pact_json_from_file = Json::from_reader(&mut f).unwrap();
-            let pact_json = pact.to_json(pact.spec_version());
-            expect!(pact_json.find("consumer")).to(be_equal_to(pact_json_from_file.find("consumer")));
-            expect!(pact_json.find("provider")).to(be_equal_to(pact_json_from_file.find("provider")));
-
-            let pact_interactions = pact_json.find("interactions").unwrap().as_array().unwrap();
-            let pact_interactions_from_file = pact_json_from_file.find("interactions").unwrap().as_array().unwrap();
-            expect!(pact_interactions.len()).to(be_equal_to(pact_interactions_from_file.len()));
-
-            for (pact_interaction, file_interaction) in pact_interactions.iter().zip(pact_interactions_from_file.iter()) {
-                expect!(pact_interaction.find("providerState")).to(be_equal_to(file_interaction.find("providerState")));
-                expect!(pact_interaction.find("description")).to(be_equal_to(file_interaction.find("description")));
-                expect!(pact_interaction.find("response")).to(be_equal_to(file_interaction.find("response")));
-
-                let pact_request = pact_interaction.find("request").unwrap();
-                let file_request = file_interaction.find("request").unwrap();
-                expect!(pact_request.find("method")).to(be_equal_to(file_request.find("method")));
-                expect!(pact_request.find("path")).to(be_equal_to(file_request.find("path")));
-                expect!(pact_request.find("headers")).to(be_equal_to(file_request.find("headers")));
-                expect!(pact_request.find("body")).to(be_equal_to(file_request.find("body")));
-                expect!(pact_request.find("matchers")).to(be_equal_to(file_request.find("matchers")));
-                expect!(pact_request.find("query").unwrap().to_string().to_uppercase()).to(
-                    be_equal_to(file_request.find("query").unwrap().to_string().to_uppercase()));
-            }
-
-            expect!(pact.metadata.get("pact-specification").unwrap().get("version")).to(be_some().value("2.0.0"));
-            let metadata = pact_json.find("metadata").unwrap().as_object().unwrap();
-=======
-            let pact_json_from_file : serde_json::Value = serde_json::de::from_reader(&mut f).unwrap();
-            let pact_json = pact.to_json();
-            expect(pact_json.get("consumer")).to(be_equal_to(pact_json_from_file.get("consumer")));
-            expect(pact_json.get("provider")).to(be_equal_to(pact_json_from_file.get("provider")));
+            let pact_json_from_file : serde_json::Value = serde_json::de::from_reader(&mut f).unwrap();
+            let pact_json = pact.to_json(pact.spec_version());
+            expect!(pact_json.get("consumer")).to(be_equal_to(pact_json_from_file.get("consumer")));
+            expect!(pact_json.get("provider")).to(be_equal_to(pact_json_from_file.get("provider")));
 
             let pact_interactions = pact_json.get("interactions").unwrap().as_array().unwrap();
             let pact_interactions_from_file = pact_json_from_file.get("interactions").unwrap().as_array().unwrap();
-            expect(pact_interactions.len()).to(be_equal_to(pact_interactions_from_file.len()));
+            expect!(pact_interactions.len()).to(be_equal_to(pact_interactions_from_file.len()));
 
             for (pact_interaction, file_interaction) in pact_interactions.iter().zip(pact_interactions_from_file.iter()) {
-                expect(pact_interaction.get("providerState")).to(be_equal_to(file_interaction.get("providerState")));
-                expect(pact_interaction.get("description")).to(be_equal_to(file_interaction.get("description")));
-                expect(pact_interaction.get("response")).to(be_equal_to(file_interaction.get("response")));
+                expect!(pact_interaction.get("providerState")).to(be_equal_to(file_interaction.get("providerState")));
+                expect!(pact_interaction.get("description")).to(be_equal_to(file_interaction.get("description")));
+                expect!(pact_interaction.get("response")).to(be_equal_to(file_interaction.get("response")));
 
                 let pact_request = pact_interaction.get("request").unwrap();
                 let file_request = file_interaction.get("request").unwrap();
-                expect(pact_request.get("method")).to(be_equal_to(file_request.get("method")));
-                expect(pact_request.get("path")).to(be_equal_to(file_request.get("path")));
-                expect(pact_request.get("headers")).to(be_equal_to(file_request.get("headers")));
-                expect(pact_request.get("body")).to(be_equal_to(file_request.get("body")));
-                expect(pact_request.get("matchers")).to(be_equal_to(file_request.get("matchers")));
-                expect(pact_request.get("query").unwrap().to_string().to_uppercase()).to(
+                expect!(pact_request.get("method")).to(be_equal_to(file_request.get("method")));
+                expect!(pact_request.get("path")).to(be_equal_to(file_request.get("path")));
+                expect!(pact_request.get("headers")).to(be_equal_to(file_request.get("headers")));
+                expect!(pact_request.get("body")).to(be_equal_to(file_request.get("body")));
+                expect!(pact_request.get("matchers")).to(be_equal_to(file_request.get("matchers")));
+                expect!(pact_request.get("query").unwrap().to_string().to_uppercase()).to(
                     be_equal_to(file_request.get("query").unwrap().to_string().to_uppercase()));
             }
 
-            expect(pact.metadata.get("pact-specification").unwrap().get("version")).to(be_some().value("2.0.0"));
-            let metadata = pact_json.get("metadata").unwrap().as_object().unwrap();
->>>>>>> 4c7c66a0
+            expect!(pact.metadata.get("pact-specification").unwrap().get("version")).to(be_some().value("2.0.0"));
+            let metadata = pact_json.get("metadata").unwrap().as_object().unwrap();
             let expected_keys : Vec<String> = vec![s!("pact-jvm"), s!("pact-rust"), s!("pact-specification")];
             expect!(metadata.keys().cloned().collect::<Vec<String>>()).to(be_equal_to(expected_keys));
             expect!(metadata.get("pact-specification").unwrap().to_string()).to(be_equal_to(s!("{\"version\":\"2.0.0\"}")));
@@ -162,62 +110,32 @@
     match pact_result {
         Ok(ref pact) => {
             let mut f = File::open(pact_file).unwrap();
-<<<<<<< HEAD
-            let pact_json_from_file = Json::from_reader(&mut f).unwrap();
+            let pact_json_from_file : serde_json::Value = serde_json::de::from_reader(&mut f).unwrap();
             let pact_json = pact.to_json(PactSpecification::V3);
-            expect!(pact_json.find("consumer")).to(be_equal_to(pact_json_from_file.find("consumer")));
-            expect!(pact_json.find("provider")).to(be_equal_to(pact_json_from_file.find("provider")));
-
-            let pact_interactions = pact_json.find("interactions").unwrap().as_array().unwrap();
-            let pact_interactions_from_file = pact_json_from_file.find("interactions").unwrap().as_array().unwrap();
-            expect!(pact_interactions.len()).to(be_equal_to(pact_interactions_from_file.len()));
-
-            for (pact_interaction, file_interaction) in pact_interactions.iter().zip(pact_interactions_from_file.iter()) {
-                expect!(pact_interaction.find("providerState")).to(be_equal_to(file_interaction.find("providerState")));
-                expect!(pact_interaction.find("description")).to(be_equal_to(file_interaction.find("description")));
-                expect!(pact_interaction.find("response")).to(be_equal_to(file_interaction.find("response")));
-
-                let pact_request = pact_interaction.find("request").unwrap();
-                let file_request = file_interaction.find("request").unwrap();
-                expect!(pact_request.find("method").unwrap().to_string()).to(be_equal_to(file_request.find("method").unwrap().to_string().to_uppercase()));
-                expect!(pact_request.find("path")).to(be_equal_to(file_request.find("path")));
-                expect!(pact_request.find("headers")).to(be_equal_to(file_request.find("headers")));
-                expect!(pact_request.find("body")).to(be_equal_to(file_request.find("body")));
-                expect!(pact_request.find("matchers")).to(be_equal_to(file_request.find("matchers")));
-                expect!(pact_request.find("query")).to(be_equal_to(file_request.find("query")));
-            }
-
-            expect!(pact.metadata.get("pact-specification").unwrap().get("version")).to(be_some().value("3.0.0"));
-            let metadata = pact_json.find("metadata").unwrap().as_object().unwrap();
-=======
-            let pact_json_from_file : serde_json::Value = serde_json::de::from_reader(&mut f).unwrap();
-            let pact_json = pact.to_json();
-            expect(pact_json.get("consumer")).to(be_equal_to(pact_json_from_file.get("consumer")));
-            expect(pact_json.get("provider")).to(be_equal_to(pact_json_from_file.get("provider")));
+            expect!(pact_json.get("consumer")).to(be_equal_to(pact_json_from_file.get("consumer")));
+            expect!(pact_json.get("provider")).to(be_equal_to(pact_json_from_file.get("provider")));
 
             let pact_interactions = pact_json.get("interactions").unwrap().as_array().unwrap();
             let pact_interactions_from_file = pact_json_from_file.get("interactions").unwrap().as_array().unwrap();
-            expect(pact_interactions.len()).to(be_equal_to(pact_interactions_from_file.len()));
+            expect!(pact_interactions.len()).to(be_equal_to(pact_interactions_from_file.len()));
 
             for (pact_interaction, file_interaction) in pact_interactions.iter().zip(pact_interactions_from_file.iter()) {
-                expect(pact_interaction.get("providerState")).to(be_equal_to(file_interaction.get("providerState")));
-                expect(pact_interaction.get("description")).to(be_equal_to(file_interaction.get("description")));
-                expect(pact_interaction.get("response")).to(be_equal_to(file_interaction.get("response")));
+                expect!(pact_interaction.get("providerState")).to(be_equal_to(file_interaction.get("providerState")));
+                expect!(pact_interaction.get("description")).to(be_equal_to(file_interaction.get("description")));
+                expect!(pact_interaction.get("response")).to(be_equal_to(file_interaction.get("response")));
 
                 let pact_request = pact_interaction.get("request").unwrap();
                 let file_request = file_interaction.get("request").unwrap();
-                expect(pact_request.get("method").unwrap().to_string()).to(be_equal_to(file_request.get("method").unwrap().to_string().to_uppercase()));
-                expect(pact_request.get("path")).to(be_equal_to(file_request.get("path")));
-                expect(pact_request.get("headers")).to(be_equal_to(file_request.get("headers")));
-                expect(pact_request.get("body")).to(be_equal_to(file_request.get("body")));
-                expect(pact_request.get("matchers")).to(be_equal_to(file_request.get("matchers")));
-                // This is a V3 pact, so we can't load the query string
-                expect(pact_request.get("query")).to(be_none());
+                expect!(pact_request.get("method").unwrap().to_string()).to(be_equal_to(file_request.get("method").unwrap().to_string().to_uppercase()));
+                expect!(pact_request.get("path")).to(be_equal_to(file_request.get("path")));
+                expect!(pact_request.get("headers")).to(be_equal_to(file_request.get("headers")));
+                expect!(pact_request.get("body")).to(be_equal_to(file_request.get("body")));
+                expect!(pact_request.get("matchers")).to(be_equal_to(file_request.get("matchers")));
+                expect!(pact_request.get("query")).to(be_equal_to(file_request.find("query")));
             }
 
-            expect(pact.metadata.get("pact-specification").unwrap().get("version")).to(be_some().value("3.0.0"));
-            let metadata = pact_json.get("metadata").unwrap().as_object().unwrap();
->>>>>>> 4c7c66a0
+            expect!(pact.metadata.get("pact-specification").unwrap().get("version")).to(be_some().value("3.0.0"));
+            let metadata = pact_json.get("metadata").unwrap().as_object().unwrap();
             let expected_keys : Vec<String> = vec![s!("pact-jvm"), s!("pact-rust"), s!("pact-specification")];
             expect!(metadata.keys().cloned().collect::<Vec<String>>()).to(be_equal_to(expected_keys));
             expect!(metadata.get("pact-specification").unwrap().to_string()).to(be_equal_to(s!("{\"version\":\"3.0.0\"}")));
@@ -234,32 +152,19 @@
     match pact_result {
         Ok(ref pact) => {
             let mut f = File::open(pact_file).unwrap();
-<<<<<<< HEAD
-            let pact_json_from_file = Json::from_reader(&mut f).unwrap();
-            let pact_json = pact.to_json(pact.spec_version());
-            expect!(pact_json.find("consumer")).to(be_equal_to(pact_json_from_file.find("consumer")));
-            expect!(pact_json.find("provider")).to(be_equal_to(pact_json_from_file.find("provider")));
-            expect!(pact_json.find("interactions")).to(be_equal_to(pact_json_from_file.find("interactions")));
-=======
-            let pact_json_from_file : serde_json::Value = serde_json::de::from_reader(&mut f).unwrap();
-            let pact_json = pact.to_json();
-            expect(pact_json.get("consumer")).to(be_equal_to(pact_json_from_file.get("consumer")));
-            expect(pact_json.get("provider")).to(be_equal_to(pact_json_from_file.get("provider")));
-            expect(pact_json.get("interactions")).to(be_equal_to(pact_json_from_file.get("interactions")));
->>>>>>> 4c7c66a0
+            let pact_json_from_file : serde_json::Value = serde_json::de::from_reader(&mut f).unwrap();
+            let pact_json = pact.to_json(pact.spec_version());
+            expect!(pact_json.get("consumer")).to(be_equal_to(pact_json_from_file.get("consumer")));
+            expect!(pact_json.get("provider")).to(be_equal_to(pact_json_from_file.get("provider")));
+            expect!(pact_json.get("interactions")).to(be_equal_to(pact_json_from_file.get("interactions")));
 
             for pact_interaction in pact.interactions.clone() {
                 expect!(pact_interaction.request.body).to(be_equal_to(OptionalBody::Missing));
                 expect!(pact_interaction.response.body).to(be_equal_to(OptionalBody::Missing));
             }
 
-<<<<<<< HEAD
-            expect!(pact.metadata.get("pact-specification").unwrap().get("version")).to(be_some().value("2.0.0"));
-            let metadata = pact_json.find("metadata").unwrap().as_object().unwrap();
-=======
-            expect(pact.metadata.get("pact-specification").unwrap().get("version")).to(be_some().value("2.0.0"));
-            let metadata = pact_json.get("metadata").unwrap().as_object().unwrap();
->>>>>>> 4c7c66a0
+            expect!(pact.metadata.get("pact-specification").unwrap().get("version")).to(be_some().value("2.0.0"));
+            let metadata = pact_json.get("metadata").unwrap().as_object().unwrap();
             let expected_keys : Vec<String> = vec![s!("pact-jvm"), s!("pact-rust"), s!("pact-specification")];
             expect!(metadata.keys().cloned().collect::<Vec<String>>()).to(be_equal_to(expected_keys));
             expect!(metadata.get("pact-specification").unwrap().to_string()).to(be_equal_to(s!("{\"version\":\"2.0.0\"}")));
@@ -276,25 +181,14 @@
     match pact_result {
         Ok(ref pact) => {
             let mut f = File::open(pact_file).unwrap();
-<<<<<<< HEAD
-            let pact_json_from_file = Json::from_reader(&mut f).unwrap();
+            let pact_json_from_file : serde_json::Value = serde_json::de::from_reader(&mut f).unwrap();
             let pact_json = pact.to_json(PactSpecification::V2);
-            expect!(pact_json.find("consumer")).to(be_equal_to(pact_json_from_file.find("consumer")));
-            expect!(pact_json.find("provider")).to(be_equal_to(pact_json_from_file.find("provider")));
-            expect!(pact_json.find("interactions")).to(be_equal_to(pact_json_from_file.find("interactions")));
+            expect!(pact_json.get("consumer")).to(be_equal_to(pact_json_from_file.get("consumer")));
+            expect!(pact_json.get("provider")).to(be_equal_to(pact_json_from_file.get("provider")));
+            expect!(pact_json.get("interactions")).to(be_equal_to(pact_json_from_file.get("interactions")));
 
             expect!(pact.metadata.get("pact-specification")).to(be_none());
-            let metadata = pact_json.find("metadata").unwrap().as_object().unwrap();
-=======
-            let pact_json_from_file : serde_json::Value = serde_json::de::from_reader(&mut f).unwrap();
-            let pact_json = pact.to_json();
-            expect(pact_json.get("consumer")).to(be_equal_to(pact_json_from_file.get("consumer")));
-            expect(pact_json.get("provider")).to(be_equal_to(pact_json_from_file.get("provider")));
-            expect(pact_json.get("interactions")).to(be_equal_to(pact_json_from_file.get("interactions")));
-
-            expect(pact.metadata.get("pact-specification")).to(be_none());
-            let metadata = pact_json.get("metadata").unwrap().as_object().unwrap();
->>>>>>> 4c7c66a0
+            let metadata = pact_json.get("metadata").unwrap().as_object().unwrap();
             let expected_keys : Vec<String> = vec![s!("pact-rust"), s!("pact-specification")];
             expect!(metadata.keys().cloned().collect::<Vec<String>>()).to(be_equal_to(expected_keys));
             expect!(metadata.get("pact-specification").unwrap().to_string()).to(be_equal_to(s!("{\"version\":\"2.0.0\"}")));
@@ -311,25 +205,14 @@
     match pact_result {
         Ok(ref pact) => {
             let mut f = File::open(pact_file).unwrap();
-<<<<<<< HEAD
-            let pact_json_from_file = Json::from_reader(&mut f).unwrap();
+            let pact_json_from_file : serde_json::Value = serde_json::de::from_reader(&mut f).unwrap();
             let pact_json = pact.to_json(PactSpecification::V2);
-            expect!(pact_json.find("consumer")).to(be_equal_to(pact_json_from_file.find("consumer")));
-            expect!(pact_json.find("provider")).to(be_equal_to(pact_json_from_file.find("provider")));
-            expect!(pact_json.find("interactions")).to(be_equal_to(pact_json_from_file.find("interactions")));
+            expect!(pact_json.get("consumer")).to(be_equal_to(pact_json_from_file.get("consumer")));
+            expect!(pact_json.get("provider")).to(be_equal_to(pact_json_from_file.get("provider")));
+            expect!(pact_json.get("interactions")).to(be_equal_to(pact_json_from_file.get("interactions")));
 
             expect!(pact.metadata.get("pact-specification")).to(be_none());
-            let metadata = pact_json.find("metadata").unwrap().as_object().unwrap();
-=======
-            let pact_json_from_file : serde_json::Value = serde_json::de::from_reader(&mut f).unwrap();
-            let pact_json = pact.to_json();
-            expect(pact_json.get("consumer")).to(be_equal_to(pact_json_from_file.get("consumer")));
-            expect(pact_json.get("provider")).to(be_equal_to(pact_json_from_file.get("provider")));
-            expect(pact_json.get("interactions")).to(be_equal_to(pact_json_from_file.get("interactions")));
-
-            expect(pact.metadata.get("pact-specification")).to(be_none());
-            let metadata = pact_json.get("metadata").unwrap().as_object().unwrap();
->>>>>>> 4c7c66a0
+            let metadata = pact_json.get("metadata").unwrap().as_object().unwrap();
             let expected_keys : Vec<String> = vec![s!("pact-jvm"), s!("pact-rust"), s!("pact-specification")];
             expect!(metadata.keys().cloned().collect::<Vec<String>>()).to(be_equal_to(expected_keys));
             expect!(metadata.get("pact-specification").unwrap().to_string()).to(be_equal_to(s!("{\"version\":\"2.0.0\"}")));
@@ -359,25 +242,14 @@
     match pact_result {
         Ok(ref pact) => {
             let mut f = File::open(pact_file).unwrap();
-<<<<<<< HEAD
-            let pact_json_from_file = Json::from_reader(&mut f).unwrap();
+            let pact_json_from_file : serde_json::Value = serde_json::de::from_reader(&mut f).unwrap();
             let pact_json = pact.to_json(PactSpecification::V2);
-            expect!(pact_json.find("consumer")).to(be_equal_to(pact_json_from_file.find("consumer")));
-            expect!(pact_json.find("provider")).to(be_equal_to(pact_json_from_file.find("provider")));
-            expect!(pact_json.find("interactions")).to(be_equal_to(pact_json_from_file.find("interactions")));
+            expect!(pact_json.get("consumer")).to(be_equal_to(pact_json_from_file.get("consumer")));
+            expect!(pact_json.get("provider")).to(be_equal_to(pact_json_from_file.get("provider")));
+            expect!(pact_json.get("interactions")).to(be_equal_to(pact_json_from_file.get("interactions")));
 
             expect!(pact.metadata.get("pact-specification").unwrap().get("version")).to(be_some().value("null"));
-            let metadata = pact_json.find("metadata").unwrap().as_object().unwrap();
-=======
-            let pact_json_from_file : serde_json::Value = serde_json::de::from_reader(&mut f).unwrap();
-            let pact_json = pact.to_json();
-            expect(pact_json.get("consumer")).to(be_equal_to(pact_json_from_file.get("consumer")));
-            expect(pact_json.get("provider")).to(be_equal_to(pact_json_from_file.get("provider")));
-            expect(pact_json.get("interactions")).to(be_equal_to(pact_json_from_file.get("interactions")));
-
-            expect(pact.metadata.get("pact-specification").unwrap().get("version")).to(be_some().value("null"));
-            let metadata = pact_json.get("metadata").unwrap().as_object().unwrap();
->>>>>>> 4c7c66a0
+            let metadata = pact_json.get("metadata").unwrap().as_object().unwrap();
             let expected_keys : Vec<String> = vec![s!("pact-jvm"), s!("pact-rust"), s!("pact-specification")];
             expect!(metadata.keys().cloned().collect::<Vec<String>>()).to(be_equal_to(expected_keys));
             expect!(metadata.get("pact-specification").unwrap().to_string()).to(be_equal_to(s!("{\"version\":\"2.0.0\"}")));
@@ -395,25 +267,14 @@
     match pact_result {
         Ok(ref pact) => {
             let mut f = File::open(pact_file).unwrap();
-<<<<<<< HEAD
-            let pact_json_from_file = Json::from_reader(&mut f).unwrap();
-            let pact_json = pact.to_json(pact.spec_version());
-            expect!(pact_json.find("consumer")).to(be_equal_to(pact_json_from_file.find("consumer")));
-            expect!(pact_json.find("provider")).to(be_equal_to(pact_json_from_file.find("provider")));
-            expect!(pact_json.find("interactions")).to(be_equal_to(pact_json_from_file.find("interactions")));
-
-            expect!(pact.metadata.get("pact-specification").unwrap().get("version")).to(be_some().value("2.0.0"));
-            let metadata = pact_json.find("metadata").unwrap().as_object().unwrap();
-=======
-            let pact_json_from_file : serde_json::Value = serde_json::de::from_reader(&mut f).unwrap();
-            let pact_json = pact.to_json();
-            expect(pact_json.get("consumer")).to(be_equal_to(pact_json_from_file.get("consumer")));
-            expect(pact_json.get("provider")).to(be_equal_to(pact_json_from_file.get("provider")));
-            expect(pact_json.get("interactions")).to(be_equal_to(pact_json_from_file.get("interactions")));
-
-            expect(pact.metadata.get("pact-specification").unwrap().get("version")).to(be_some().value("2.0.0"));
-            let metadata = pact_json.get("metadata").unwrap().as_object().unwrap();
->>>>>>> 4c7c66a0
+            let pact_json_from_file : serde_json::Value = serde_json::de::from_reader(&mut f).unwrap();
+            let pact_json = pact.to_json(pact.spec_version());
+            expect!(pact_json.get("consumer")).to(be_equal_to(pact_json_from_file.get("consumer")));
+            expect!(pact_json.get("provider")).to(be_equal_to(pact_json_from_file.get("provider")));
+            expect!(pact_json.get("interactions")).to(be_equal_to(pact_json_from_file.get("interactions")));
+
+            expect!(pact.metadata.get("pact-specification").unwrap().get("version")).to(be_some().value("2.0.0"));
+            let metadata = pact_json.get("metadata").unwrap().as_object().unwrap();
             let expected_keys : Vec<String> = vec![s!("pact-jvm"), s!("pact-rust"), s!("pact-specification")];
             expect!(metadata.keys().cloned().collect::<Vec<String>>()).to(be_equal_to(expected_keys));
             expect!(metadata.get("pact-specification").unwrap().to_string()).to(be_equal_to(s!("{\"version\":\"2.0.0\"}")));
@@ -430,25 +291,14 @@
     match pact_result {
         Ok(ref pact) => {
             let mut f = File::open(pact_file).unwrap();
-<<<<<<< HEAD
-            let pact_json_from_file = Json::from_reader(&mut f).unwrap();
-            let pact_json = pact.to_json(pact.spec_version());
-            expect!(pact_json.find("consumer")).to(be_equal_to(pact_json_from_file.find("consumer")));
-            expect!(pact_json.find("provider")).to(be_equal_to(pact_json_from_file.find("provider")));
-            expect!(pact_json.find("interactions")).to(be_equal_to(pact_json_from_file.find("interactions")));
-
-            expect!(pact.metadata.get("pact-specification").unwrap().get("version")).to(be_some().value("2.0.0"));
-            let metadata = pact_json.find("metadata").unwrap().as_object().unwrap();
-=======
-            let pact_json_from_file : serde_json::Value = serde_json::de::from_reader(&mut f).unwrap();
-            let pact_json = pact.to_json();
-            expect(pact_json.get("consumer")).to(be_equal_to(pact_json_from_file.get("consumer")));
-            expect(pact_json.get("provider")).to(be_equal_to(pact_json_from_file.get("provider")));
-            expect(pact_json.get("interactions")).to(be_equal_to(pact_json_from_file.get("interactions")));
-
-            expect(pact.metadata.get("pact-specification").unwrap().get("version")).to(be_some().value("2.0.0"));
-            let metadata = pact_json.get("metadata").unwrap().as_object().unwrap();
->>>>>>> 4c7c66a0
+            let pact_json_from_file : serde_json::Value = serde_json::de::from_reader(&mut f).unwrap();
+            let pact_json = pact.to_json(pact.spec_version());
+            expect!(pact_json.get("consumer")).to(be_equal_to(pact_json_from_file.get("consumer")));
+            expect!(pact_json.get("provider")).to(be_equal_to(pact_json_from_file.get("provider")));
+            expect!(pact_json.get("interactions")).to(be_equal_to(pact_json_from_file.get("interactions")));
+
+            expect!(pact.metadata.get("pact-specification").unwrap().get("version")).to(be_some().value("2.0.0"));
+            let metadata = pact_json.get("metadata").unwrap().as_object().unwrap();
             let expected_keys : Vec<String> = vec![s!("pact-jvm"), s!("pact-rust"), s!("pact-specification")];
             expect!(metadata.keys().cloned().collect::<Vec<String>>()).to(be_equal_to(expected_keys));
             expect!(metadata.get("pact-specification").unwrap().to_string()).to(be_equal_to(s!("{\"version\":\"2.0.0\"}")));
@@ -465,25 +315,14 @@
     match pact_result {
         Ok(ref pact) => {
             let mut f = File::open(pact_file).unwrap();
-<<<<<<< HEAD
-            let pact_json_from_file = Json::from_reader(&mut f).unwrap();
-            let pact_json = pact.to_json(pact.spec_version());
-            expect!(pact_json.find("consumer")).to(be_equal_to(pact_json_from_file.find("consumer")));
-            expect!(pact_json.find("provider")).to(be_equal_to(pact_json_from_file.find("provider")));
-            expect!(pact_json.find("interactions")).to(be_equal_to(pact_json_from_file.find("interactions")));
-
-            expect!(pact.metadata.get("pact-specification").unwrap().get("version")).to(be_some().value("2.0.0"));
-            let metadata = pact_json.find("metadata").unwrap().as_object().unwrap();
-=======
-            let pact_json_from_file : serde_json::Value = serde_json::de::from_reader(&mut f).unwrap();
-            let pact_json = pact.to_json();
-            expect(pact_json.get("consumer")).to(be_equal_to(pact_json_from_file.get("consumer")));
-            expect(pact_json.get("provider")).to(be_equal_to(pact_json_from_file.get("provider")));
-            expect(pact_json.get("interactions")).to(be_equal_to(pact_json_from_file.get("interactions")));
-
-            expect(pact.metadata.get("pact-specification").unwrap().get("version")).to(be_some().value("2.0.0"));
-            let metadata = pact_json.get("metadata").unwrap().as_object().unwrap();
->>>>>>> 4c7c66a0
+            let pact_json_from_file : serde_json::Value = serde_json::de::from_reader(&mut f).unwrap();
+            let pact_json = pact.to_json(pact.spec_version());
+            expect!(pact_json.get("consumer")).to(be_equal_to(pact_json_from_file.get("consumer")));
+            expect!(pact_json.get("provider")).to(be_equal_to(pact_json_from_file.get("provider")));
+            expect!(pact_json.get("interactions")).to(be_equal_to(pact_json_from_file.get("interactions")));
+
+            expect!(pact.metadata.get("pact-specification").unwrap().get("version")).to(be_some().value("2.0.0"));
+            let metadata = pact_json.get("metadata").unwrap().as_object().unwrap();
             let expected_keys : Vec<String> = vec![s!("pact-jvm"), s!("pact-rust"), s!("pact-specification")];
             expect!(metadata.keys().cloned().collect::<Vec<String>>()).to(be_equal_to(expected_keys));
             expect!(metadata.get("pact-specification").unwrap().to_string()).to(be_equal_to(s!("{\"version\":\"2.0.0\"}")));
@@ -500,63 +339,33 @@
     match pact_result {
         Ok(ref pact) => {
             let mut f = File::open(pact_file).unwrap();
-<<<<<<< HEAD
-            let pact_json_from_file = Json::from_reader(&mut f).unwrap();
-            let pact_json = pact.to_json(pact.spec_version());
-            expect!(pact_json.find("consumer")).to(be_equal_to(pact_json_from_file.find("consumer")));
-            expect!(pact_json.find("provider")).to(be_equal_to(pact_json_from_file.find("provider")));
-
-            let pact_interactions = pact_json.find("interactions").unwrap().as_array().unwrap();
-            let pact_interactions_from_file = pact_json_from_file.find("interactions").unwrap().as_array().unwrap();
-            expect!(pact_interactions.len()).to(be_equal_to(pact_interactions_from_file.len()));
-
-            for (pact_interaction, file_interaction) in pact_interactions.iter().zip(pact_interactions_from_file.iter()) {
-                expect!(pact_interaction.find("providerState")).to(be_equal_to(file_interaction.find("providerState")));
-                expect!(pact_interaction.find("description")).to(be_equal_to(file_interaction.find("description")));
-                expect!(pact_interaction.find("response")).to(be_equal_to(file_interaction.find("response")));
-
-                let pact_request = pact_interaction.find("request").unwrap();
-                let file_request = file_interaction.find("request").unwrap();
-                expect!(pact_request.find("method")).to(be_equal_to(file_request.find("method")));
-                expect!(pact_request.find("path")).to(be_equal_to(file_request.find("path")));
-                expect!(pact_request.find("headers")).to(be_equal_to(file_request.find("headers")));
-                expect!(pact_request.find("body")).to(be_equal_to(file_request.find("body")));
-                expect!(pact_request.find("matchers")).to(be_equal_to(file_request.find("matchers")));
-                expect!(pact_request.find("query").unwrap().to_string().to_uppercase()).to(
-                    be_equal_to(file_request.find("query").unwrap().to_string().to_uppercase()));
-            }
-
-            expect!(pact.metadata.get("pact-specification").unwrap().get("version")).to(be_some().value("2.0.0"));
-            let metadata = pact_json.find("metadata").unwrap().as_object().unwrap();
-=======
-            let pact_json_from_file : serde_json::Value = serde_json::de::from_reader(&mut f).unwrap();
-            let pact_json = pact.to_json();
-            expect(pact_json.get("consumer")).to(be_equal_to(pact_json_from_file.get("consumer")));
-            expect(pact_json.get("provider")).to(be_equal_to(pact_json_from_file.get("provider")));
+            let pact_json_from_file : serde_json::Value = serde_json::de::from_reader(&mut f).unwrap();
+            let pact_json = pact.to_json(pact.spec_version());
+            expect!(pact_json.get("consumer")).to(be_equal_to(pact_json_from_file.get("consumer")));
+            expect!(pact_json.get("provider")).to(be_equal_to(pact_json_from_file.get("provider")));
 
             let pact_interactions = pact_json.get("interactions").unwrap().as_array().unwrap();
             let pact_interactions_from_file = pact_json_from_file.get("interactions").unwrap().as_array().unwrap();
-            expect(pact_interactions.len()).to(be_equal_to(pact_interactions_from_file.len()));
+            expect!(pact_interactions.len()).to(be_equal_to(pact_interactions_from_file.len()));
 
             for (pact_interaction, file_interaction) in pact_interactions.iter().zip(pact_interactions_from_file.iter()) {
-                expect(pact_interaction.get("providerState")).to(be_equal_to(file_interaction.get("providerState")));
-                expect(pact_interaction.get("description")).to(be_equal_to(file_interaction.get("description")));
-                expect(pact_interaction.get("response")).to(be_equal_to(file_interaction.get("response")));
+                expect!(pact_interaction.get("providerState")).to(be_equal_to(file_interaction.get("providerState")));
+                expect!(pact_interaction.get("description")).to(be_equal_to(file_interaction.get("description")));
+                expect!(pact_interaction.get("response")).to(be_equal_to(file_interaction.get("response")));
 
                 let pact_request = pact_interaction.get("request").unwrap();
                 let file_request = file_interaction.get("request").unwrap();
-                expect(pact_request.get("method")).to(be_equal_to(file_request.get("method")));
-                expect(pact_request.get("path")).to(be_equal_to(file_request.get("path")));
-                expect(pact_request.get("headers")).to(be_equal_to(file_request.get("headers")));
-                expect(pact_request.get("body")).to(be_equal_to(file_request.get("body")));
-                expect(pact_request.get("matchers")).to(be_equal_to(file_request.get("matchers")));
-                expect(pact_request.get("query").unwrap().to_string().to_uppercase()).to(
+                expect!(pact_request.get("method")).to(be_equal_to(file_request.get("method")));
+                expect!(pact_request.get("path")).to(be_equal_to(file_request.get("path")));
+                expect!(pact_request.get("headers")).to(be_equal_to(file_request.get("headers")));
+                expect!(pact_request.get("body")).to(be_equal_to(file_request.get("body")));
+                expect!(pact_request.get("matchers")).to(be_equal_to(file_request.get("matchers")));
+                expect!(pact_request.get("query").unwrap().to_string().to_uppercase()).to(
                     be_equal_to(file_request.get("query").unwrap().to_string().to_uppercase()));
             }
 
-            expect(pact.metadata.get("pact-specification").unwrap().get("version")).to(be_some().value("2.0.0"));
-            let metadata = pact_json.get("metadata").unwrap().as_object().unwrap();
->>>>>>> 4c7c66a0
+            expect!(pact.metadata.get("pact-specification").unwrap().get("version")).to(be_some().value("2.0.0"));
+            let metadata = pact_json.get("metadata").unwrap().as_object().unwrap();
             let expected_keys : Vec<String> = vec![s!("pact-jvm"), s!("pact-rust"), s!("pact-specification")];
             expect!(metadata.keys().cloned().collect::<Vec<String>>()).to(be_equal_to(expected_keys));
             expect!(metadata.get("pact-specification").unwrap().to_string()).to(be_equal_to(s!("{\"version\":\"2.0.0\"}")));
@@ -573,25 +382,14 @@
     match pact_result {
         Ok(ref pact) => {
             let mut f = File::open(pact_file).unwrap();
-<<<<<<< HEAD
-            let pact_json_from_file = Json::from_reader(&mut f).unwrap();
-            let pact_json = pact.to_json(pact.spec_version());
-            expect!(pact_json.find("consumer")).to(be_equal_to(pact_json_from_file.find("consumer")));
-            expect!(pact_json.find("provider")).to(be_equal_to(pact_json_from_file.find("provider")));
-            expect!(pact_json.find("interactions")).to(be_equal_to(pact_json_from_file.find("interactions")));
-
-            expect!(pact.metadata.get("pact-specification").unwrap().get("version")).to(be_some().value("2.0.0"));
-            let metadata = pact_json.find("metadata").unwrap().as_object().unwrap();
-=======
-            let pact_json_from_file : serde_json::Value = serde_json::de::from_reader(&mut f).unwrap();
-            let pact_json = pact.to_json();
-            expect(pact_json.get("consumer")).to(be_equal_to(pact_json_from_file.get("consumer")));
-            expect(pact_json.get("provider")).to(be_equal_to(pact_json_from_file.get("provider")));
-            expect(pact_json.get("interactions")).to(be_equal_to(pact_json_from_file.get("interactions")));
-
-            expect(pact.metadata.get("pact-specification").unwrap().get("version")).to(be_some().value("2.0.0"));
-            let metadata = pact_json.get("metadata").unwrap().as_object().unwrap();
->>>>>>> 4c7c66a0
+            let pact_json_from_file : serde_json::Value = serde_json::de::from_reader(&mut f).unwrap();
+            let pact_json = pact.to_json(pact.spec_version());
+            expect!(pact_json.get("consumer")).to(be_equal_to(pact_json_from_file.get("consumer")));
+            expect!(pact_json.get("provider")).to(be_equal_to(pact_json_from_file.get("provider")));
+            expect!(pact_json.get("interactions")).to(be_equal_to(pact_json_from_file.get("interactions")));
+
+            expect!(pact.metadata.get("pact-specification").unwrap().get("version")).to(be_some().value("2.0.0"));
+            let metadata = pact_json.get("metadata").unwrap().as_object().unwrap();
             let expected_keys : Vec<String> = vec![s!("pact-jvm"), s!("pact-rust"), s!("pact-specification")];
             expect!(metadata.keys().cloned().collect::<Vec<String>>()).to(be_equal_to(expected_keys));
             expect!(metadata.get("pact-specification").unwrap().to_string()).to(be_equal_to(s!("{\"version\":\"2.0.0\"}")));
@@ -608,75 +406,39 @@
     match pact_result {
         Ok(ref pact) => {
             let mut f = File::open(pact_file).unwrap();
-<<<<<<< HEAD
-            let pact_json_from_file = Json::from_reader(&mut f).unwrap();
-            let pact_json = pact.to_json(pact.spec_version());
-            expect!(pact_json.find("consumer")).to(be_equal_to(pact_json_from_file.find("consumer")));
-            expect!(pact_json.find("provider")).to(be_equal_to(pact_json_from_file.find("provider")));
-
-            let pact_interactions = pact_json.find("interactions").unwrap().as_array().unwrap();
-            let pact_interactions_from_file = pact_json_from_file.find("interactions").unwrap().as_array().unwrap();
-            expect!(pact_interactions.len()).to(be_equal_to(pact_interactions_from_file.len()));
-
-            for (pact_interaction, file_interaction) in pact_interactions.iter().zip(pact_interactions_from_file.iter()) {
-                expect!(pact_interaction.find("providerState")).to(be_equal_to(file_interaction.find("providerState")));
-                expect!(pact_interaction.find("description")).to(be_equal_to(file_interaction.find("description")));
-
-                let pact_request = pact_interaction.find("request").unwrap();
-                let file_request = file_interaction.find("request").unwrap();
-                expect!(pact_request.find("method")).to(be_equal_to(file_request.find("method")));
-                expect!(pact_request.find("path")).to(be_equal_to(file_request.find("path")));
-                expect!(pact_request.find("headers")).to(be_equal_to(file_request.find("headers")));
-                expect!(pact_request.find("body")).to(be_equal_to(file_request.find("body")));
-                expect!(pact_request.find("matchers")).to(be_equal_to(file_request.find("matchers")));
-                expect!(pact_request.find("query").unwrap().to_string().to_uppercase()).to(
-                    be_equal_to(file_request.find("query").unwrap().to_string().to_uppercase()));
-
-                let pact_response = pact_interaction.find("response").unwrap();
-                let file_response = file_interaction.find("response").unwrap();
-                expect!(pact_response.find("status")).to(be_equal_to(file_response.find("status")));
-                expect!(pact_response.find("headers")).to(be_equal_to(file_response.find("headers")));
-                expect!(pact_response.find("body")).to(be_equal_to(file_response.find("body")));
-                expect!(pact_response.find("matchers")).to(be_equal_to(file_response.find("matchers")));
-            }
-
-            expect!(pact.metadata.get("pact-specification").unwrap().get("version")).to(be_some().value("2.0.0"));
-            let metadata = pact_json.find("metadata").unwrap().as_object().unwrap();
-=======
-            let pact_json_from_file : serde_json::Value = serde_json::de::from_reader(&mut f).unwrap();
-            let pact_json = pact.to_json();
-            expect(pact_json.get("consumer")).to(be_equal_to(pact_json_from_file.get("consumer")));
-            expect(pact_json.get("provider")).to(be_equal_to(pact_json_from_file.get("provider")));
+            let pact_json_from_file : serde_json::Value = serde_json::de::from_reader(&mut f).unwrap();
+            let pact_json = pact.to_json(pact.spec_version());
+            expect!(pact_json.get("consumer")).to(be_equal_to(pact_json_from_file.get("consumer")));
+            expect!(pact_json.get("provider")).to(be_equal_to(pact_json_from_file.get("provider")));
 
             let pact_interactions = pact_json.get("interactions").unwrap().as_array().unwrap();
             let pact_interactions_from_file = pact_json_from_file.get("interactions").unwrap().as_array().unwrap();
-            expect(pact_interactions.len()).to(be_equal_to(pact_interactions_from_file.len()));
+            expect!(pact_interactions.len()).to(be_equal_to(pact_interactions_from_file.len()));
 
             for (pact_interaction, file_interaction) in pact_interactions.iter().zip(pact_interactions_from_file.iter()) {
-                expect(pact_interaction.get("providerState")).to(be_equal_to(file_interaction.get("providerState")));
-                expect(pact_interaction.get("description")).to(be_equal_to(file_interaction.get("description")));
+                expect!(pact_interaction.get("providerState")).to(be_equal_to(file_interaction.get("providerState")));
+                expect!(pact_interaction.get("description")).to(be_equal_to(file_interaction.get("description")));
 
                 let pact_request = pact_interaction.get("request").unwrap();
                 let file_request = file_interaction.get("request").unwrap();
-                expect(pact_request.get("method")).to(be_equal_to(file_request.get("method")));
-                expect(pact_request.get("path")).to(be_equal_to(file_request.get("path")));
-                expect(pact_request.get("headers")).to(be_equal_to(file_request.get("headers")));
-                expect(pact_request.get("body")).to(be_equal_to(file_request.get("body")));
-                expect(pact_request.get("matchers")).to(be_equal_to(file_request.get("matchers")));
-                expect(pact_request.get("query").unwrap().to_string().to_uppercase()).to(
+                expect!(pact_request.get("method")).to(be_equal_to(file_request.get("method")));
+                expect!(pact_request.get("path")).to(be_equal_to(file_request.get("path")));
+                expect!(pact_request.get("headers")).to(be_equal_to(file_request.get("headers")));
+                expect!(pact_request.get("body")).to(be_equal_to(file_request.get("body")));
+                expect!(pact_request.get("matchers")).to(be_equal_to(file_request.get("matchers")));
+                expect!(pact_request.get("query").unwrap().to_string().to_uppercase()).to(
                     be_equal_to(file_request.get("query").unwrap().to_string().to_uppercase()));
 
                 let pact_response = pact_interaction.get("response").unwrap();
                 let file_response = file_interaction.get("response").unwrap();
-                expect(pact_response.get("status")).to(be_equal_to(file_response.get("status")));
-                expect(pact_response.get("headers")).to(be_equal_to(file_response.get("headers")));
-                expect(pact_response.get("body")).to(be_equal_to(file_response.get("body")));
-                expect(pact_response.get("matchers")).to(be_equal_to(file_response.get("matchers")));
+                expect!(pact_response.get("status")).to(be_equal_to(file_response.get("status")));
+                expect!(pact_response.get("headers")).to(be_equal_to(file_response.get("headers")));
+                expect!(pact_response.get("body")).to(be_equal_to(file_response.get("body")));
+                expect!(pact_response.get("matchers")).to(be_equal_to(file_response.get("matchers")));
             }
 
-            expect(pact.metadata.get("pact-specification").unwrap().get("version")).to(be_some().value("2.0.0"));
-            let metadata = pact_json.get("metadata").unwrap().as_object().unwrap();
->>>>>>> 4c7c66a0
+            expect!(pact.metadata.get("pact-specification").unwrap().get("version")).to(be_some().value("2.0.0"));
+            let metadata = pact_json.get("metadata").unwrap().as_object().unwrap();
             let expected_keys : Vec<String> = vec![s!("pact-jvm"), s!("pact-rust"), s!("pact-specification")];
             expect!(metadata.keys().cloned().collect::<Vec<String>>()).to(be_equal_to(expected_keys));
             expect!(metadata.get("pact-specification").unwrap().to_string()).to(be_equal_to(s!("{\"version\":\"2.0.0\"}")));
