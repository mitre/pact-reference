To generate the log, run `git log --pretty='* %h - %s (%an, %ad)' TAGNAME..HEAD .` replacing TAGNAME and HEAD as appropriate.

<<<<<<< HEAD
# 0.2.0 - V2 Specification Implementation

* 7ed156e - updated project for the V2 spec release (Ronald Holshausen, Wed Jul 13 14:19:12 2016 +1000)
* 22b0bb9 - fix for failing build (Ronald Holshausen, Tue Jul 12 16:59:56 2016 +1000)
* 534e7a1 - updated readmes and bump versions for the V2 implementation (Ronald Holshausen, Wed Jun 29 10:38:32 2016 +1000)
* efe036c - bump version to 0.1.1 (Ronald Holshausen, Tue Jun 28 21:54:59 2016 +1000)
=======
# 0.1.1 - Changes required for verifying V1.1 pacts

* 28928ef - correct the displayed help for the pact_mock_server_cli (Ronald Holshausen, Sat Oct 8 17:29:19 2016 +1100)
* 3ca2df8 - update dependencies (Ronald Holshausen, Sat Oct 8 17:22:48 2016 +1100)
* a46dabb - update all references to V1 spec after merge (Ronald Holshausen, Sat Oct 8 16:20:51 2016 +1100)
* 1d6d4f8 - Merge branch 'v1-spec' into v1.1-spec (Ronald Holshausen, Sat Oct 8 15:44:25 2016 +1100)
* 04d9e5f - update the docs for the pact consumer library (Ronald Holshausen, Mon Sep 26 23:06:19 2016 +1000)
* 40c9e02 - exclude IntelliJ files from publishing (Ronald Holshausen, Mon Sep 26 21:22:35 2016 +1000)
* efe036c - bump version to 0.1.1 (Ronald Holshausen, Tue Jun 28 21:54:59 2016 +1000)
* c1d97a0 - correct the repository paths in the cargo manifests (Ronald Holshausen, Tue Jun 28 14:52:46 2016 +1000)
>>>>>>> b0bebb7b

# 0.1.0 - V1.1 Specification Implementation

* f91bb6e - use the published versions of the matching and mock server libraries (Ronald Holshausen, Tue Jun 28 21:38:21 2016 +1000)
* 140526d - Implement V1.1 matching (Ronald Holshausen, Tue Jun 28 15:58:35 2016 +1000)
* 4224875 - update readmes and bump versions for V1.1 implementation (Ronald Holshausen, Tue Jun 28 15:05:39 2016 +1000)
* 91d6d62 - removed the v1 from the project path, will use a git branch instead (Ronald Holshausen, Mon Jun 27 22:09:32 2016 +1000)

# 0.0.1 - Feature Release

* 18c009b - added changelog (Ronald Holshausen, Mon Jun 27 19:42:26 2016 +1000)
* 78126ab - no point publishing the rust docs as pact_mock_server_cli is not a library (Ronald Holshausen, Mon Jun 27 19:38:56 2016 +1000)
* 8867836 - correct the release script (Ronald Holshausen, Mon Jun 27 19:36:46 2016 +1000)
* aa2d2dd - added release script for pact_mock_server_cli (Ronald Holshausen, Mon Jun 27 17:20:38 2016 +1000)
* 2a78f40 - updated the README for the pact_mock_server_cli (Ronald Holshausen, Mon Jun 27 17:01:16 2016 +1000)
* 3f77f3f - update pact_mock_server_cli to depend on libpact_mock_server from crates.io (Ronald Holshausen, Mon Jun 27 15:50:15 2016 +1000)
* 3b6bf66 - fix the project deps for the travis build (Ronald Holshausen, Mon Jun 27 14:46:19 2016 +1000)
* f7d9960 - implemented the shutdown mock server command (Ronald Holshausen, Sun Jun 26 15:05:40 2016 +1000)
* f91b9fd - compile against the published webmachine crate (Ronald Holshausen, Sun Jun 26 13:14:34 2016 +1000)
* b7635b8 - correctly handle the status codes from the master mock server (Ronald Holshausen, Sun Jun 26 10:49:47 2016 +1000)
* 6234bbd - implemented delete on the master server to shut a mock server down (Ronald Holshausen, Sat Jun 25 16:59:39 2016 +1000)
* ec23a8b - use a Hyper Handler instead of a closure as it is easier to be thread safe (Ronald Holshausen, Fri Jun 24 16:30:28 2016 +1000)
* dd850bc - Got POST to main resource working with webmachine (Ronald Holshausen, Thu Jun 23 13:01:25 2016 +1000)
* b5b41ee - got GET to main resource working with webmachine (Ronald Holshausen, Thu Jun 23 11:30:10 2016 +1000)
* 079fdd4 - correct the webmachine-rust reference (Ronald Holshausen, Thu Jun 16 19:35:39 2016 +1000)
* 4c60f07 - replace rustful with webmachine (Ronald Holshausen, Thu Jun 16 17:31:11 2016 +1000)
* 44daccc - add an optional port number to start the mock server with (Ronald Holshausen, Wed Jun 15 12:40:51 2016 +1000)
* 0cfc690 - add the webmachine project as a dependency (Ronald Holshausen, Thu Jun 9 22:26:16 2016 +1000)
* 7dc4b52 - implemented merging of pact files when writing (Ronald Holshausen, Thu Jun 9 17:34:02 2016 +1000)
* 34fd827 - implement a write_pact exported function to the mock server library (Ronald Holshausen, Thu Jun 9 12:15:01 2016 +1000)
* dcde5dc - add a newline at the end of the help for people with crazy terminal settings (Ronald Holshausen, Thu Jun 9 11:12:16 2016 +1000)
* 511d7a1 - bump version of pact mock server cli (Ronald Holshausen, Wed Jun 8 20:27:53 2016 +1000)
* 5157386 - add rustdoc comment to the cli main file (Ronald Holshausen, Wed Jun 8 20:01:12 2016 +1000)


# 0.0.0 - First Release<|MERGE_RESOLUTION|>--- conflicted
+++ resolved
@@ -1,13 +1,5 @@
 To generate the log, run `git log --pretty='* %h - %s (%an, %ad)' TAGNAME..HEAD .` replacing TAGNAME and HEAD as appropriate.
 
-<<<<<<< HEAD
-# 0.2.0 - V2 Specification Implementation
-
-* 7ed156e - updated project for the V2 spec release (Ronald Holshausen, Wed Jul 13 14:19:12 2016 +1000)
-* 22b0bb9 - fix for failing build (Ronald Holshausen, Tue Jul 12 16:59:56 2016 +1000)
-* 534e7a1 - updated readmes and bump versions for the V2 implementation (Ronald Holshausen, Wed Jun 29 10:38:32 2016 +1000)
-* efe036c - bump version to 0.1.1 (Ronald Holshausen, Tue Jun 28 21:54:59 2016 +1000)
-=======
 # 0.1.1 - Changes required for verifying V1.1 pacts
 
 * 28928ef - correct the displayed help for the pact_mock_server_cli (Ronald Holshausen, Sat Oct 8 17:29:19 2016 +1100)
@@ -18,7 +10,13 @@
 * 40c9e02 - exclude IntelliJ files from publishing (Ronald Holshausen, Mon Sep 26 21:22:35 2016 +1000)
 * efe036c - bump version to 0.1.1 (Ronald Holshausen, Tue Jun 28 21:54:59 2016 +1000)
 * c1d97a0 - correct the repository paths in the cargo manifests (Ronald Holshausen, Tue Jun 28 14:52:46 2016 +1000)
->>>>>>> b0bebb7b
+
+# 0.2.0 - V2 Specification Implementation
+
+* 7ed156e - updated project for the V2 spec release (Ronald Holshausen, Wed Jul 13 14:19:12 2016 +1000)
+* 22b0bb9 - fix for failing build (Ronald Holshausen, Tue Jul 12 16:59:56 2016 +1000)
+* 534e7a1 - updated readmes and bump versions for the V2 implementation (Ronald Holshausen, Wed Jun 29 10:38:32 2016 +1000)
+* efe036c - bump version to 0.1.1 (Ronald Holshausen, Tue Jun 28 21:54:59 2016 +1000)
 
 # 0.1.0 - V1.1 Specification Implementation
 
