--- conflicted
+++ resolved
@@ -171,26 +171,16 @@
 #[test]
 fn matching_headers_be_true_when_headers_are_equal() {
     let mut mismatches = vec![];
-<<<<<<< HEAD
-    match_header_value(&"HEADER".to_string(), &"HEADER".to_string(), &"HEADER".to_string(),
+    match_header_value(&s!("HEADER"), &s!("HEADER"), &s!("HEADER"),
         &mut mismatches, &matchingrules!{});
-=======
-    match_header_value(&s!("HEADER"), &s!("HEADER"), &s!("HEADER"),
-        &mut mismatches, &None);
->>>>>>> 4c7c66a0
     assert!(mismatches.is_empty());
 }
 
 #[test]
 fn matching_headers_be_false_when_headers_are_not_equal() {
     let mut mismatches = vec![];
-<<<<<<< HEAD
-    match_header_value(&"HEADER".to_string(), &"HEADER".to_string(), &"HEADER2".to_string(),
+    match_header_value(&s!("HEADER"), &s!("HEADER"), &s!("HEADER2"),
         &mut mismatches, &matchingrules!{});
-=======
-    match_header_value(&s!("HEADER"), &s!("HEADER"), &s!("HEADER2"),
-        &mut mismatches, &None);
->>>>>>> 4c7c66a0
     assert!(!mismatches.is_empty());
     assert_eq!(mismatches[0], Mismatch::HeaderMismatch { key: s!("HEADER"),
         expected: s!("HEADER"), actual: s!("HEADER2"),
@@ -213,116 +203,72 @@
 #[test]
 fn matching_headers_exclude_whitespaces() {
     let mut mismatches = vec![];
-<<<<<<< HEAD
-    match_header_value(&"HEADER".to_string(), &"HEADER1, HEADER2,   3".to_string(),
-        &"HEADER1,HEADER2,3".to_string(), &mut mismatches, &matchingrules!{});
-=======
     match_header_value(&s!("HEADER"), &s!("HEADER1, HEADER2,   3"),
-        &s!("HEADER1,HEADER2,3"), &mut mismatches, &None);
->>>>>>> 4c7c66a0
+        &s!("HEADER1,HEADER2,3"), &mut mismatches, &matchingrules!{});
     expect!(mismatches).to(be_empty());
 }
 
 #[test]
 fn matching_headers_includes_whitespaces_within_a_value() {
     let mut mismatches = vec![];
-<<<<<<< HEAD
-    match_header_value(&"HEADER".to_string(), &"HEADER 1, \tHEADER 2,\n3".to_string(),
-        &"HEADER 1,HEADER 2,3".to_string(), &mut mismatches, &matchingrules!{});
-=======
     match_header_value(&s!("HEADER"), &s!("HEADER 1, \tHEADER 2,\n3"),
-        &s!("HEADER 1,HEADER 2,3"), &mut mismatches, &None);
->>>>>>> 4c7c66a0
+        &s!("HEADER 1,HEADER 2,3"), &mut mismatches, &matchingrules!{});
     expect!(mismatches).to(be_empty());
 }
 
 #[test]
 fn content_type_header_matches_when_headers_are_equal() {
     let mut mismatches = vec![];
-<<<<<<< HEAD
-    match_header_value(&"CONTENT-TYPE".to_string(), &"application/json;charset=UTF-8".to_string(),
-        &"application/json; charset=UTF-8".to_string(), &mut mismatches, &matchingrules!{});
-=======
     match_header_value(&s!("CONTENT-TYPE"), &s!("application/json;charset=UTF-8"),
-        &s!("application/json; charset=UTF-8"), &mut mismatches, &None);
->>>>>>> 4c7c66a0
+        &s!("application/json; charset=UTF-8"), &mut mismatches, &matchingrules!{});
     expect!(mismatches).to(be_empty());
 }
 
 #[test]
 fn content_type_header_does_not_match_when_headers_are_not_equal() {
     let mut mismatches = vec![];
-<<<<<<< HEAD
-    match_header_value(&"CONTENT-TYPE".to_string(), &"application/pdf;charset=UTF-8".to_string(),
-        &"application/json;charset=UTF-8".to_string(), &mut mismatches, &matchingrules!{});
-=======
     match_header_value(&s!("CONTENT-TYPE"), &s!("application/pdf;charset=UTF-8"),
-        &s!("application/json;charset=UTF-8"), &mut mismatches, &None);
->>>>>>> 4c7c66a0
+        &s!("application/json;charset=UTF-8"), &mut mismatches, &matchingrules!{});
     expect!(mismatches).to_not(be_empty());
 }
 
 #[test]
 fn content_type_header_does_not_match_when_expected_is_empty() {
     let mut mismatches = vec![];
-<<<<<<< HEAD
-    match_header_value(&"CONTENT-TYPE".to_string(), &"".to_string(),
-        &"application/json;charset=UTF-8".to_string(), &mut mismatches, &matchingrules!{});
-=======
     match_header_value(&s!("CONTENT-TYPE"), &s!(""),
-        &s!("application/json;charset=UTF-8"), &mut mismatches, &None);
->>>>>>> 4c7c66a0
+        &s!("application/json;charset=UTF-8"), &mut mismatches, &matchingrules!{});
     expect!(mismatches).to_not(be_empty());
 }
 
 #[test]
 fn content_type_header_does_not_match_when_actual_is_empty() {
     let mut mismatches = vec![];
-<<<<<<< HEAD
-    match_header_value(&"CONTENT-TYPE".to_string(), &"application/pdf;charset=UTF-8".to_string(),
-        &"".to_string(), &mut mismatches, &matchingrules!{});
-=======
     match_header_value(&s!("CONTENT-TYPE"), &s!("application/pdf;charset=UTF-8"),
-        &s!(""), &mut mismatches, &None);
->>>>>>> 4c7c66a0
+        &s!(""), &mut mismatches, &matchingrules!{});
     expect!(mismatches).to_not(be_empty());
 }
 
 #[test]
 fn content_type_header_does_not_match_when_charsets_are_not_equal() {
     let mut mismatches = vec![];
-<<<<<<< HEAD
-    match_header_value(&"CONTENT-TYPE".to_string(), &"application/json;charset=UTF-8".to_string(),
-        &"application/json;charset=UTF-16".to_string(), &mut mismatches, &matchingrules!{});
-=======
     match_header_value(&s!("CONTENT-TYPE"), &s!("application/json;charset=UTF-8"),
-        &s!("application/json;charset=UTF-16"), &mut mismatches, &None);
->>>>>>> 4c7c66a0
+        &s!("application/json;charset=UTF-16"), &mut mismatches, &matchingrules!{});
     expect!(mismatches).to_not(be_empty());
 }
 
 #[test]
 fn content_type_header_does_not_match_when_charsets_other_parameters_not_equal() {
     let mut mismatches = vec![];
-<<<<<<< HEAD
-    match_header_value(&"CONTENT-TYPE".to_string(), &"application/json;declaration=\"<950118.AEB0@XIson.com>\"".to_string(),
-        &"application/json;charset=UTF-8".to_string(), &mut mismatches, &matchingrules!{});
-=======
     match_header_value(&s!("CONTENT-TYPE"), &s!("application/json;declaration=\"<950118.AEB0@XIson.com>\""),
-        &s!("application/json;charset=UTF-8"), &mut mismatches, &None);
->>>>>>> 4c7c66a0
+        &s!("application/json;charset=UTF-8"), &mut mismatches, &matchingrules!{});
     expect!(mismatches).to_not(be_empty());
 }
 
 #[test]
 fn content_type_header_does_match_when_charsets_is_missing_from_expected_header() {
     let mut mismatches = vec![];
-<<<<<<< HEAD
-    match_header_value(&"CONTENT-TYPE".to_string(), &"application/json".to_string(),
-        &"application/json;charset=UTF-8".to_string(), &mut mismatches, &matchingrules!{});
-=======
     match_header_value(&s!("CONTENT-TYPE"), &s!("application/json"),
-        &s!("application/json;charset=UTF-8"), &mut mismatches, &None);
+        &s!("application/json;charset=UTF-8"), &mut mismatches, &matchingrules!{});
     expect!(mismatches).to(be_empty());
 }
 
@@ -344,7 +290,6 @@
     let mut mismatches = vec![];
     match_header_value(&s!("ACCEPT"), &s!("application/hal+json;charset=utf-8"),
                        &s!("application/hal+json;charset=utf-8"), &mut mismatches, &None);
->>>>>>> 4c7c66a0
     expect!(mismatches).to(be_empty());
 }
 
@@ -389,19 +334,11 @@
     let mut mismatches = vec![];
     let expected = Request { method: s!("GET"), path: s!("/"), query: None,
         headers: Some(hashmap!{ s!("Content-Type") => s!("application/json") }),
-<<<<<<< HEAD
         body: OptionalBody::Present(s!("")), matching_rules: matchingrules!{} };
-    let actual = Request { method: "GET".to_string(), path: "/".to_string(), query: None,
-        headers: Some(hashmap!{ "Content-Type".to_string() => "text/plain".to_string() }),
+    let actual = Request { method: s!("GET"), path: s!("/"), query: None,
+        headers: Some(hashmap!{ s!("Content-Type") => s!("text/plain") }),
         body: OptionalBody::Missing, matching_rules: matchingrules!{} };
     match_body(&expected, &actual, DiffConfig::NoUnexpectedKeys, &mut mismatches, &matchingrules!{});
-=======
-        body: OptionalBody::Present(s!("")), matching_rules: None };
-    let actual = Request { method: s!("GET"), path: s!("/"), query: None,
-        headers: Some(hashmap!{ s!("Content-Type") => s!("text/plain") }),
-        body: OptionalBody::Missing, matching_rules: None };
-    match_body(&expected, &actual, DiffConfig::NoUnexpectedKeys, &mut mismatches, &None);
->>>>>>> 4c7c66a0
     expect!(mismatches.clone()).to_not(be_empty());
     expect!(mismatches[0].clone()).to(be_equal_to(Mismatch::BodyTypeMismatch { expected: s!("application/json"),
         actual: s!("text/plain") }));
@@ -670,27 +607,19 @@
 #[test]
 fn matching_headers_be_true_when_headers_match_by_matcher() {
     let mut mismatches = vec![];
-<<<<<<< HEAD
-    match_header_value(&"HEADER".to_string(), &"HEADERX".to_string(), &"HEADERY".to_string(),
+    match_header_value(&s!("HEADER"), &s!("HEADERX"), &s!("HEADERY"),
         &mut mismatches, &matchingrules!{
             "header" => {
                 "HEADER" => [ MatchingRule::Regex(s!("\\w+")) ]
             }
         });
-=======
-    match_header_value(&s!("HEADER"), &s!("HEADERX"), &s!("HEADERY"),
-        &mut mismatches, &Some(hashmap!{
-            s!("$.headers.HEADER") => hashmap!{ s!("match") => s!("regex"), s!("regex") => s!("\\w+") }
-        }));
->>>>>>> 4c7c66a0
     expect!(mismatches).to(be_empty());
 }
 
 #[test]
 fn matching_headers_be_false_when_headers_do_not_match_by_matcher() {
     let mut mismatches = vec![];
-<<<<<<< HEAD
-    match_header_value(&"HEADER".to_string(), &"HEADER".to_string(), &"HEADER".to_string(),
+    match_header_value(&s!("HEADER"), &s!("HEADER"), &s!("HEADER"),
         &mut mismatches, &matchingrules!{
             "header" => {
                 "HEADER" => [ MatchingRule::Regex(s!("\\d+")) ]
@@ -698,15 +627,6 @@
         });
     expect!(mismatches.clone()).to_not(be_empty());
     assert_eq!(mismatches[0], Mismatch::HeaderMismatch { key: s!("HEADER"),
-        expected: s!("HEADER"), actual: s!("HEADER"), mismatch: s!("") });
-=======
-    match_header_value(&s!("HEADER"), &s!("HEADER"), &s!("HEADER"),
-        &mut mismatches, &Some(hashmap!{
-            s!("$.headers.HEADER") => hashmap!{ s!("match") => s!("regex"), s!("regex") => s!("\\d+") }
-        }));
-    expect!(mismatches.clone()).to_not(be_empty());
-    assert_eq!(mismatches[0], Mismatch::HeaderMismatch { key: s!("HEADER"),
         expected: s!("HEADER"), actual: s!("HEADER"),
         mismatch: s!("") });
->>>>>>> 4c7c66a0
 }