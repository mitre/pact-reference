--- conflicted
+++ resolved
@@ -2,13 +2,8 @@
 name = "pact_verifier"
 version = "0.3.0"
 authors = ["Ronald Holshausen <uglyog@gmail.com>"]
-<<<<<<< HEAD
-description = "Pact-Rust support library that implements in provider verification functions"
-documentation = "http://www.pact.io/reference/rust/pact_verifier-docs-0.3.0/pact_verifier/"
-=======
 description = "Pact-Rust support library that implements provider verification functions"
-documentation = "https://docs.rs/pact_verifier/0.2.1/pact_verifier/"
->>>>>>> d5e6ce04
+documentation = "https://docs.rs/pact_verifier/0.3.0/pact_verifier/"
 homepage = "http://www.pact.io"
 repository = "https://github.com/pact-foundation/pact-reference/blob/master/rust/pact_verifier"
 readme = "README.md"
@@ -19,22 +14,11 @@
 ]
 
 [dependencies]
-<<<<<<< HEAD
-libc = "^0.2.9"
-rustc-serialize = "^0.3"
-# pact_matching = "^0.3.0"
-pact_matching = { path = "../libpact_matching" }
-p-macro = "^0.2.0"
-log = "^0.3.5"
-maplit = "^0.1.3"
-lazy_static = "^0.1.15"
-itertools = "^0.4.15"
-=======
 libc = "0.2.9"
 rustc-serialize = "0.3"
-pact_matching = "0.2.1"
+pact_matching = "0.3.0"
 # pact_matching = { path = "../pact_matching" }
-pact_consumer = "0.2.0"
+pact_consumer = "0.3.0"
 # pact_consumer = { path = "../pact_consumer" }
 p-macro = "0.2.0"
 log = "0.3.5"
@@ -44,7 +28,6 @@
 ansi_term = "0.9"
 regex = "0.1"
 difference = "0.4"
->>>>>>> d5e6ce04
 
 [dependencies.hyper]
 version = "0.9.7"
